from unittest.mock import MagicMock, Mock

import graphene
import pytest

from saleor.core.utils.taxes import ZERO_TAXED_MONEY
from saleor.graphql.core.enums import ReportingPeriod
from saleor.graphql.order.mutations.orders import (
    clean_order_cancel, clean_order_capture, clean_order_mark_as_paid,
    clean_refund_payment, clean_void_payment)
from saleor.graphql.order.enums import OrderEventsEmailsEnum, OrderStatusFilter
from saleor.graphql.order.utils import can_finalize_draft_order
from saleor.graphql.payment.types import PaymentChargeStatusEnum
from saleor.order import OrderEvents, OrderEventsEmails, OrderStatus
from saleor.order.models import Order, OrderEvent
from saleor.payment import CustomPaymentChoices
from saleor.payment.models import Payment
from saleor.shipping.models import ShippingMethod
<<<<<<< HEAD
from tests.api.utils import assert_read_only_mode, get_graphql_content
=======
from tests.api.utils import get_graphql_content

from .utils import assert_no_permission
>>>>>>> 04a15be2


def test_orderline_query(
        staff_api_client, permission_manage_orders, fulfilled_order):
    order = fulfilled_order
    query = """
        query OrdersQuery {
            orders(first: 1) {
                edges {
                    node {
                        lines {
                            thumbnailUrl(size: 540)
                        }
                    }
                }
            }
        }
    """
    line = order.lines.first()
    line.variant = None
    line.save()
    staff_api_client.user.user_permissions.add(permission_manage_orders)
    response = staff_api_client.post_graphql(query)
    content = get_graphql_content(response)
    order_data = content['data']['orders']['edges'][0]['node']
    thumbnails = [l['thumbnailUrl'] for l in order_data['lines']]
    assert len(thumbnails) == 2
    assert thumbnails[0] is None
    assert '/static/images/placeholder540x540.png' in thumbnails[1]


def test_order_query(
        staff_api_client, permission_manage_orders, fulfilled_order,
        shipping_zone):
    order = fulfilled_order
    query = """
    query OrdersQuery {
        orders(first: 1) {
            edges {
                node {
                    number
                    canFinalize
                    status
                    statusDisplay
                    paymentStatus
                    paymentStatusDisplay
                    userEmail
                    isPaid
                    shippingPrice {
                        gross {
                            amount
                        }
                    }
                    lines {
                        id
                    }
                    fulfillments {
                        fulfillmentOrder
                    }
                    payments{
                        id
                    }
                    subtotal {
                        net {
                            amount
                        }
                    }
                    total {
                        net {
                            amount
                        }
                    }
                    availableShippingMethods {
                        id
                        price {
                            amount
                        }
                        minimumOrderPrice {
                            amount
                            currency
                        }
                        type
                    }
                }
            }
        }
    }
    """
    staff_api_client.user.user_permissions.add(permission_manage_orders)
    response = staff_api_client.post_graphql(query)
    content = get_graphql_content(response)
    order_data = content['data']['orders']['edges'][0]['node']
    assert order_data['number'] == str(order.pk)
    assert order_data['canFinalize'] is True
    assert order_data['status'] == order.status.upper()
    assert order_data['statusDisplay'] == order.get_status_display()
    assert order_data['paymentStatus'] == order.get_last_payment_status()
    payment_status_display = order.get_last_payment_status_display()
    assert order_data['paymentStatusDisplay'] == payment_status_display
    assert order_data['isPaid'] == order.is_fully_paid()
    assert order_data['userEmail'] == order.user_email
    expected_price = order_data['shippingPrice']['gross']['amount']
    assert expected_price == order.shipping_price.gross.amount
    assert len(order_data['lines']) == order.lines.count()
    fulfillment = order.fulfillments.first().fulfillment_order
    fulfillment_order = order_data['fulfillments'][0]['fulfillmentOrder']
    assert fulfillment_order == fulfillment
    assert len(order_data['payments']) == order.payments.count()

    expected_methods = ShippingMethod.objects.applicable_shipping_methods(
        price=order.get_subtotal().gross.amount,
        weight=order.get_total_weight(),
        country_code=order.shipping_address.country.code)
    assert len(order_data['availableShippingMethods']) == (
        expected_methods.count())

    method = order_data['availableShippingMethods'][0]
    expected_method = expected_methods.first()
    assert float(expected_method.price.amount) == method['price']['amount']
    assert float(expected_method.minimum_order_price.amount) == (
        method['minimumOrderPrice']['amount'])
    assert expected_method.type.upper() == method['type']


def test_order_status_filter_param(user_api_client):
    query = """
    query OrdersQuery($status: OrderStatusFilter) {
        orders(status: $status) {
            totalCount
        }
    }
    """

    # Check that both calls return a succesful response (underlying logic
    # is tested separately in querysets' tests).
    variables = {'status': OrderStatusFilter.READY_TO_CAPTURE.name}
    response = user_api_client.post_graphql(query, variables)
    get_graphql_content(response)

    variables = {'status': OrderStatusFilter.READY_TO_FULFILL.name}
    response = user_api_client.post_graphql(query, variables)
    get_graphql_content(response)


def test_nested_order_events_query(
        staff_api_client, permission_manage_orders, fulfilled_order,
        staff_user):
    query = """
        query OrdersQuery {
            orders(first: 1) {
                edges {
                node {
                    events {
                        date
                        type
                        user {
                            email
                        }
                        message
                        email
                        emailType
                        amount
                        quantity
                        composedId
                        orderNumber
                        }
                    }
                }
            }
        }
    """
    event = fulfilled_order.events.create(
        type=OrderEvents.OTHER.value,
        user=staff_user,
        parameters={
            'message': 'Example note',
            'email_type': OrderEventsEmails.PAYMENT.value,
            'amount': '80.00',
            'quantity': '10',
            'composed_id': '10-10'})
    staff_api_client.user.user_permissions.add(permission_manage_orders)
    response = staff_api_client.post_graphql(query)
    content = get_graphql_content(response)
    data = content['data']['orders']['edges'][0]['node']['events'][0]
    assert data['message'] == event.parameters['message']
    assert data['amount'] == float(event.parameters['amount'])
    assert data['emailType'] == OrderEventsEmailsEnum.PAYMENT.name
    assert data['quantity'] == int(event.parameters['quantity'])
    assert data['composedId'] == event.parameters['composed_id']
    assert data['user']['email'] == staff_user.email
    assert data['type'] == OrderEvents.OTHER.value.upper()
    assert data['date'] == event.date.isoformat()
    assert data['orderNumber'] == str(fulfilled_order.pk)


def test_non_staff_user_can_only_see_his_order(user_api_client, order):
    query = """
    query OrderQuery($id: ID!) {
        order(id: $id) {
            number
        }
    }
    """
    ID = graphene.Node.to_global_id('Order', order.id)
    variables = {'id': ID}
    response = user_api_client.post_graphql(query, variables)
    content = get_graphql_content(response)
    order_data = content['data']['order']
    assert order_data['number'] == str(order.pk)

    order.user = None
    order.save()
    response = user_api_client.post_graphql(query, variables)
    content = get_graphql_content(response)
    order_data = content['data']['order']
    assert not order_data


def test_draft_order_create(
        staff_api_client, permission_manage_orders, customer_user,
        product_without_shipping, shipping_method, variant, voucher,
        graphql_address_data):
    variant_0 = variant
    query = """
    mutation draftCreate(
        $user: ID, $discount: Decimal, $lines: [OrderLineCreateInput],
        $shippingAddress: AddressInput, $shippingMethod: ID, $voucher: ID) {
            draftOrderCreate(
                input: {user: $user, discount: $discount,
                lines: $lines, shippingAddress: $shippingAddress,
                shippingMethod: $shippingMethod, voucher: $voucher}) {
                    errors {
                        field
                        message
                    }
                    order {
                        discountAmount {
                            amount
                        }
                        discountName
                        lines {
                            productName
                            productSku
                            quantity
                        }
                        status
                        voucher {
                            code
                        }

                    }
                }
        }
    """
    user_id = graphene.Node.to_global_id('User', customer_user.id)
    variant_0_id = graphene.Node.to_global_id('ProductVariant', variant_0.id)
    variant_1 = product_without_shipping.variants.first()
    variant_1.quantity = 2
    variant_1.save()
    variant_1_id = graphene.Node.to_global_id('ProductVariant', variant_1.id)
    discount = '10'
    variant_list = [
        {'variantId': variant_0_id, 'quantity': 2},
        {'variantId': variant_1_id, 'quantity': 1}]
    shipping_address = graphql_address_data
    shipping_id = graphene.Node.to_global_id(
        'ShippingMethod', shipping_method.id)
    voucher_id = graphene.Node.to_global_id('Voucher', voucher.id)
    variables = {
        'user': user_id,
        'discount': discount,
        'lines': variant_list,
        'shippingAddress': shipping_address,
        'shippingMethod': shipping_id,
        'voucher': voucher_id}
    response = staff_api_client.post_graphql(
        query, variables, permissions=[permission_manage_orders])
    assert_read_only_mode(response)


def test_draft_order_update(
        staff_api_client, permission_manage_orders, order_with_lines):
    order = order_with_lines
    query = """
        mutation draftUpdate($id: ID!, $email: String) {
            draftOrderUpdate(id: $id, input: {userEmail: $email}) {
                errors {
                    field
                    message
                }
                order {
                    userEmail
                }
            }
        }
        """
    email = 'not_default@example.com'
    order_id = graphene.Node.to_global_id('Order', order.id)
    variables = {'id': order_id, 'email': email}
    response = staff_api_client.post_graphql(
        query, variables, permissions=[permission_manage_orders])
    assert_read_only_mode(response)


def test_draft_order_delete(
        staff_api_client, permission_manage_orders, order_with_lines):
    order = order_with_lines
    query = """
        mutation draftDelete($id: ID!) {
            draftOrderDelete(id: $id) {
                order {
                    id
                }
            }
        }
        """
    order_id = graphene.Node.to_global_id('Order', order.id)
    variables = {'id': order_id}
    response = staff_api_client.post_graphql(
        query, variables, permissions=[permission_manage_orders])
    assert_read_only_mode(response)


ORDER_CAN_FINALIZE_QUERY = """
    query OrderQuery($id: ID!){
        order(id: $id){
            canFinalize
        }
    }
"""

def test_can_finalize_order(
        staff_api_client, permission_manage_orders, order_with_lines):
    order_id = graphene.Node.to_global_id('Order', order_with_lines.id)
    variables = {'id': order_id}
    staff_api_client.user.user_permissions.add(permission_manage_orders)
    response = staff_api_client.post_graphql(
        ORDER_CAN_FINALIZE_QUERY, variables)
    content = get_graphql_content(response)
    assert content['data']['order']['canFinalize'] is True


def test_can_finalize_order_no_order_lines(
        staff_api_client, permission_manage_orders, order):
    order_id = graphene.Node.to_global_id('Order', order.id)
    variables = {'id': order_id}
    staff_api_client.user.user_permissions.add(permission_manage_orders)
    response = staff_api_client.post_graphql(
        ORDER_CAN_FINALIZE_QUERY, variables)
    content = get_graphql_content(response)
    assert content['data']['order']['canFinalize'] is False


def test_can_finalize_draft_order(order_with_lines):
    errors = can_finalize_draft_order(order_with_lines, [])
    assert not errors


def test_can_finalize_draft_order_wrong_shipping(order_with_lines):
    order = order_with_lines
    shipping_zone = order.shipping_method.shipping_zone
    shipping_zone.countries = ['DE']
    shipping_zone.save()
    assert order.shipping_address.country.code not in shipping_zone.countries
    errors = can_finalize_draft_order(order, [])
    msg = 'Shipping method is not valid for chosen shipping address'
    assert errors[0].message == msg


def test_can_finalize_draft_order_no_order_lines(order):
    errors = can_finalize_draft_order(order, [])
    assert errors[0].message == 'Could not create order without any products.'


def test_draft_order_complete(
        staff_api_client, permission_manage_orders, staff_user, draft_order):
    order = draft_order
    query = """
        mutation draftComplete($id: ID!) {
            draftOrderComplete(id: $id) {
                order {
                    status
                }
            }
        }
        """
    line_1, line_2 = order.lines.order_by('-quantity').all()
    line_1.quantity = 1
    line_1.save(update_fields=['quantity'])
    assert line_1.variant.quantity_available >= line_1.quantity
    assert line_2.variant.quantity_available < line_2.quantity

    order_id = graphene.Node.to_global_id('Order', order.id)
    variables = {'id': order_id}
    response = staff_api_client.post_graphql(
        query, variables, permissions=[permission_manage_orders])
    assert_read_only_mode(response)


def test_draft_order_complete_existing_user_email_updates_user_field(
        staff_api_client, draft_order, customer_user,
        permission_manage_orders):
    order = draft_order
    order.user_email = customer_user.email
    order.user = None
    order.save()
    query = """
        mutation draftComplete($id: ID!) {
            draftOrderComplete(id: $id) {
                order {
                    status
                }
            }
        }
        """
    order_id = graphene.Node.to_global_id('Order', order.id)
    variables = {'id': order_id}
    response = staff_api_client.post_graphql(
        query, variables, permissions=[permission_manage_orders])
    assert_read_only_mode(response)


def test_draft_order_complete_anonymous_user_email_sets_user_field_null(
        staff_api_client, draft_order, permission_manage_orders):
    order = draft_order
    order.user_email = 'anonymous@example.com'
    order.user = None
    order.save()
    query = """
        mutation draftComplete($id: ID!) {
            draftOrderComplete(id: $id) {
                order {
                    status
                }
            }
        }
        """
    order_id = graphene.Node.to_global_id('Order', order.id)
    variables = {'id': order_id}
    response = staff_api_client.post_graphql(
        query, variables, permissions=[permission_manage_orders])
    assert_read_only_mode(response)


def test_draft_order_complete_anonymous_user_no_email(
        staff_api_client, draft_order, permission_manage_orders):
    order = draft_order
    order.user_email = ''
    order.user = None
    order.save()
    query = """
        mutation draftComplete($id: ID!) {
            draftOrderComplete(id: $id) {
                order {
                    status
                }
                errors {
                    field
                    message
                }
            }
        }
        """
    order_id = graphene.Node.to_global_id('Order', order.id)
    variables = {'id': order_id}
    response = staff_api_client.post_graphql(
        query, variables, permissions=[permission_manage_orders])
    assert_read_only_mode(response)


DRAFT_ORDER_LINES_CREATE_MUTATION = """
    mutation DraftOrderLinesCreate($orderId: ID!, $variantId: ID!, $quantity: Int!) {
        draftOrderLinesCreate(id: $orderId, input: [{variantId: $variantId, quantity: $quantity}]) {
            errors {
                field
                message
            }
            orderLines {
                id
                quantity
                productSku
            }
            order {
                total {
                    gross {
                        amount
                    }
                }
            }
        }
    }
"""


def test_draft_order_lines_create(
        draft_order, permission_manage_orders, staff_api_client):
    query = DRAFT_ORDER_LINES_CREATE_MUTATION
    order = draft_order
    line = order.lines.first()
    variant = line.variant
    old_quantity = line.quantity
    quantity = 1
    order_id = graphene.Node.to_global_id('Order', order.id)
    variant_id = graphene.Node.to_global_id('ProductVariant', variant.id)
    variables = {
        'orderId': order_id, 'variantId': variant_id, 'quantity': quantity}

    # assign permissions
    staff_api_client.user.user_permissions.add(permission_manage_orders)
    response = staff_api_client.post_graphql(query, variables)
<<<<<<< HEAD
    assert_read_only_mode(response)
=======
    content = get_graphql_content(response)
    data = content['data']['draftOrderLinesCreate']
    assert data['orderLines'][0]['productSku'] == variant.sku
    assert data['orderLines'][0]['quantity'] == old_quantity + quantity

    # mutation should fail when quantity is lower than 1
    variables = {'orderId': order_id, 'variantId': variant_id, 'quantity': 0}
    response = staff_api_client.post_graphql(query, variables)
    content = get_graphql_content(response)
    data = content['data']['draftOrderLinesCreate']
    assert data['errors']
    assert data['errors'][0]['field'] == 'quantity'
>>>>>>> 04a15be2


def test_require_draft_order_when_creating_lines(
        order_with_lines, staff_api_client, permission_manage_orders):
    query = DRAFT_ORDER_LINES_CREATE_MUTATION
    order = order_with_lines
    line = order.lines.first()
    variant = line.variant
    order_id = graphene.Node.to_global_id('Order', order.id)
    variant_id = graphene.Node.to_global_id('ProductVariant', variant.id)
    variables = {'orderId': order_id, 'variantId': variant_id, 'quantity': 1}
    response = staff_api_client.post_graphql(
        query, variables, permissions=[permission_manage_orders])
    content = get_graphql_content(response)
<<<<<<< HEAD
    assert_read_only_mode(response)
=======
    data = content['data']['draftOrderLinesCreate']
    assert data['errors']
>>>>>>> 04a15be2


DRAFT_ORDER_LINE_UPDATE_MUTATION = """
    mutation DraftOrderLineUpdate($lineId: ID!, $quantity: Int!) {
        draftOrderLineUpdate(id: $lineId, input: {quantity: $quantity}) {
            errors {
                field
                message
            }
            orderLine {
                id
                quantity
            }
            order {
                total {
                    gross {
                        amount
                    }
                }
            }
        }
    }
"""


def test_draft_order_line_update(
        draft_order, permission_manage_orders, staff_api_client):
    query = DRAFT_ORDER_LINE_UPDATE_MUTATION
    order = draft_order
    line = order.lines.first()
    new_quantity = 1
    line_id = graphene.Node.to_global_id('OrderLine', line.id)
    variables = {'lineId': line_id, 'quantity': new_quantity}

    # assign permissions
    staff_api_client.user.user_permissions.add(permission_manage_orders)
    response = staff_api_client.post_graphql(query, variables)
    assert_read_only_mode(response)


def test_require_draft_order_when_updating_lines(
        order_with_lines, staff_api_client, permission_manage_orders):
    query = DRAFT_ORDER_LINE_UPDATE_MUTATION
    order = order_with_lines
    line = order.lines.first()
    line_id = graphene.Node.to_global_id('OrderLine', line.id)
    variables = {'lineId': line_id, 'quantity': 1}
    response = staff_api_client.post_graphql(
        query, variables, permissions=[permission_manage_orders])
    assert_read_only_mode(response)


DRAFT_ORDER_LINE_DELETE_MUTATION = """
    mutation DraftOrderLineDelete($id: ID!) {
        draftOrderLineDelete(id: $id) {
            errors {
                field
                message
            }
            orderLine {
                id
            }
            order {
                id
            }
        }
    }
"""


def test_draft_order_line_remove(
        draft_order, permission_manage_orders, staff_api_client):
    query = DRAFT_ORDER_LINE_DELETE_MUTATION
    order = draft_order
    line = order.lines.first()
    line_id = graphene.Node.to_global_id('OrderLine', line.id)
    variables = {'id': line_id}

    response = staff_api_client.post_graphql(
        query, variables, permissions=[permission_manage_orders])
    assert_read_only_mode(response)


def test_require_draft_order_when_removing_lines(
        staff_api_client, order_with_lines, permission_manage_orders):
    query = DRAFT_ORDER_LINE_DELETE_MUTATION
    order = order_with_lines
    line = order.lines.first()
    line_id = graphene.Node.to_global_id('OrderLine', line.id)
    variables = {'id': line_id}
    response = staff_api_client.post_graphql(
        query, variables, permissions=[permission_manage_orders])
    assert_read_only_mode(response)


def test_order_update(
        staff_api_client, permission_manage_orders, order_with_lines,
        graphql_address_data):
    order = order_with_lines
    order.user = None
    order.save()
    query = """
        mutation orderUpdate(
        $id: ID!, $email: String, $address: AddressInput) {
            orderUpdate(
                id: $id, input: {
                    userEmail: $email,
                    shippingAddress: $address,
                    billingAddress: $address}) {
                errors {
                    field
                    message
                }
                order {
                    userEmail
                }
            }
        }
        """
    email = 'not_default@example.com'
    assert not order.user_email == email
    assert not order.shipping_address.first_name == graphql_address_data['firstName']
    assert not order.billing_address.last_name == graphql_address_data['lastName']
    order_id = graphene.Node.to_global_id('Order', order.id)
    variables = {
        'id': order_id, 'email': email, 'address': graphql_address_data}
    response = staff_api_client.post_graphql(
        query, variables, permissions=[permission_manage_orders])
    assert_read_only_mode(response)


def test_order_update_anonymous_user_no_user_email(
        staff_api_client, order_with_lines, permission_manage_orders,
        graphql_address_data):
    order = order_with_lines
    order.user = None
    order.save()
    query = """
            mutation orderUpdate(
            $id: ID!, $address: AddressInput) {
                orderUpdate(
                    id: $id, input: {
                        shippingAddress: $address,
                        billingAddress: $address}) {
                    errors {
                        field
                        message
                    }
                    order {
                        id
                        status
                    }
                }
            }
            """
    first_name = 'Test fname'
    last_name = 'Test lname'
    order_id = graphene.Node.to_global_id('Order', order.id)
    variables = {'id': order_id, 'address': graphql_address_data}
    response = staff_api_client.post_graphql(
        query, variables, permissions=[permission_manage_orders])
    content = get_graphql_content(response)
    assert_read_only_mode(response)


def test_order_update_user_email_existing_user(
        staff_api_client, order_with_lines, customer_user,
        permission_manage_orders, graphql_address_data):
    order = order_with_lines
    order.user = None
    order.save()
    query = """
        mutation orderUpdate(
        $id: ID!, $email: String, $address: AddressInput) {
            orderUpdate(
                id: $id, input: {
                    userEmail: $email, shippingAddress: $address,
                    billingAddress: $address}) {
                errors {
                    field
                    message
                }
                order {
                    userEmail
                }
            }
        }
        """
    email = customer_user.email
    order_id = graphene.Node.to_global_id('Order', order.id)
    variables = {
        'id': order_id, 'address': graphql_address_data, 'email': email}
    response = staff_api_client.post_graphql(
        query, variables, permissions=[permission_manage_orders])
    assert_read_only_mode(response)


def test_order_add_note(
        staff_api_client, permission_manage_orders, order_with_lines,
        staff_user):
    order = order_with_lines
    query = """
        mutation addNote($id: ID!, $message: String) {
            orderAddNote(order: $id, input: {message: $message}) {
                errors {
                field
                message
                }
                order {
                    id
                }
                event {
                    user {
                        email
                    }
                    message
                }
            }
        }
    """
    assert not order.events.all()
    order_id = graphene.Node.to_global_id('Order', order.id)
    message = 'nuclear note'
    variables = {'id': order_id, 'message': message}
    response = staff_api_client.post_graphql(
        query, variables, permissions=[permission_manage_orders])
    assert_read_only_mode(response)


CANCEL_ORDER_QUERY = """
    mutation cancelOrder($id: ID!, $restock: Boolean!) {
        orderCancel(id: $id, restock: $restock) {
            order {
                status
            }
        }
    }
"""


def test_order_cancel_and_restock(
        staff_api_client, permission_manage_orders, order_with_lines):
    order = order_with_lines
    query = CANCEL_ORDER_QUERY
    order_id = graphene.Node.to_global_id('Order', order.id)
    restock = True
    quantity = order.get_total_quantity()
    variables = {'id': order_id, 'restock': restock}
    response = staff_api_client.post_graphql(
        query, variables, permissions=[permission_manage_orders])
    assert_read_only_mode(response)


def test_order_cancel(
        staff_api_client, permission_manage_orders, order_with_lines):
    order = order_with_lines
    query = CANCEL_ORDER_QUERY
    order_id = graphene.Node.to_global_id('Order', order.id)
    restock = False
    variables = {'id': order_id, 'restock': restock}
    response = staff_api_client.post_graphql(
        query, variables, permissions=[permission_manage_orders])
    assert_read_only_mode(response)


def test_order_capture(
        staff_api_client, permission_manage_orders,
        payment_txn_preauth, staff_user):
    order = payment_txn_preauth.order
    query = """
        mutation captureOrder($id: ID!, $amount: Decimal!) {
            orderCapture(id: $id, amount: $amount) {
                order {
                    paymentStatus
                    isPaid
                    totalCaptured {
                        amount
                    }
                }
            }
        }
    """
    order_id = graphene.Node.to_global_id('Order', order.id)
    amount = float(payment_txn_preauth.total)
    variables = {'id': order_id, 'amount': amount}
    response = staff_api_client.post_graphql(
        query, variables, permissions=[permission_manage_orders])
    assert_read_only_mode(response)


def test_paid_order_mark_as_paid(
        staff_api_client, permission_manage_orders,
        payment_txn_preauth):
    order = payment_txn_preauth.order
    query = """
            mutation markPaid($id: ID!) {
                orderMarkAsPaid(id: $id) {
                    errors {
                        field
                        message
                    }
                    order {
                        isPaid
                    }
                }
            }
        """
    order_id = graphene.Node.to_global_id('Order', order.id)
    variables = {'id': order_id}
    response = staff_api_client.post_graphql(
        query, variables, permissions=[permission_manage_orders])
    assert_read_only_mode(response)


def test_order_mark_as_paid(
        staff_api_client, permission_manage_orders, order_with_lines,
        staff_user):
    order = order_with_lines
    query = """
            mutation markPaid($id: ID!) {
                orderMarkAsPaid(id: $id) {
                    errors {
                        field
                        message
                    }
                    order {
                        isPaid
                    }
                }
            }
        """
    assert not order.is_fully_paid()
    order_id = graphene.Node.to_global_id('Order', order.id)
    variables = {'id': order_id}
    response = staff_api_client.post_graphql(
        query, variables, permissions=[permission_manage_orders])
    assert_read_only_mode(response)


def test_order_void(
        staff_api_client, permission_manage_orders, payment_txn_preauth,
        staff_user):
    order = payment_txn_preauth.order
    query = """
            mutation voidOrder($id: ID!) {
                orderVoid(id: $id) {
                    order {
                        paymentStatus
                    }
                }
            }
        """
    order_id = graphene.Node.to_global_id('Order', order.id)
    variables = {'id': order_id}
    response = staff_api_client.post_graphql(
        query, variables, permissions=[permission_manage_orders])
    assert_read_only_mode(response)


def test_order_refund(
        staff_api_client, permission_manage_orders,
        payment_txn_captured):
    order = order = payment_txn_captured.order
    query = """
        mutation refundOrder($id: ID!, $amount: Decimal!) {
            orderRefund(id: $id, amount: $amount) {
                order {
                    paymentStatus
                    isPaid
                    status
                }
            }
        }
    """
    order_id = graphene.Node.to_global_id('Order', order.id)
    amount = float(payment_txn_captured.total)
    variables = {'id': order_id, 'amount': amount}
    response = staff_api_client.post_graphql(
        query, variables, permissions=[permission_manage_orders])
    assert_read_only_mode(response)


def test_clean_order_void_payment():
    payment = MagicMock(spec=Payment)
    payment.is_active = False
    errors = clean_void_payment(payment, [])
    assert errors[0].field == 'payment'
    assert errors[0].message == 'Only pre-authorized payments can be voided'

    payment.is_active = True
    error_msg = 'error has happened.'
    payment.void = Mock(side_effect=ValueError(error_msg))
    errors = clean_void_payment(payment, [])
    assert errors[0].field == 'payment'
    assert errors[0].message == error_msg


def test_clean_order_refund_payment():
    payment = MagicMock(spec=Payment)
    payment.gateway = CustomPaymentChoices.MANUAL
    amount = Mock(spec='string')
    errors = clean_refund_payment(payment, amount, [])
    assert errors[0].field == 'payment'
    assert errors[0].message == 'Manual payments can not be refunded.'


def test_clean_order_capture():
    amount = Mock(spec='string')
    errors = clean_order_capture(None, amount, [])
    assert errors[0].field == 'payment'
    assert errors[0].message == (
        'There\'s no payment associated with the order.')


def test_clean_order_mark_as_paid(payment_txn_preauth):
    order = payment_txn_preauth.order
    errors = clean_order_mark_as_paid(order, [])
    assert errors[0].field == 'payment'
    assert errors[0].message == (
        'Orders with payments can not be manually marked as paid.')


def test_clean_order_mark_as_paid_no_payments(order):
    assert clean_order_mark_as_paid(order, []) == []


def test_clean_order_cancel(order):
    assert clean_order_cancel(order, []) == []

    order.status = OrderStatus.DRAFT
    order.save()

    errors = clean_order_cancel(order, [])
    assert errors[0].field == 'order'
    assert errors[0].message == 'This order can\'t be canceled.'


ORDER_UPDATE_SHIPPING_QUERY = """
    mutation orderUpdateShipping($order: ID!, $shippingMethod: ID) {
        orderUpdateShipping(
                order: $order, input: {shippingMethod: $shippingMethod}) {
            errors {
                field
                message
            }
            order {
                id
            }
        }
    }
"""


def test_order_update_shipping(
        staff_api_client, permission_manage_orders, order_with_lines,
        shipping_method, staff_user):
    order = order_with_lines
    query = ORDER_UPDATE_SHIPPING_QUERY
    order_id = graphene.Node.to_global_id('Order', order.id)
    method_id = graphene.Node.to_global_id(
        'ShippingMethod', shipping_method.id)
    variables = {'order': order_id, 'shippingMethod': method_id}
    response = staff_api_client.post_graphql(
        query, variables, permissions=[permission_manage_orders])
    assert_read_only_mode(response)


def test_order_update_shipping_clear_shipping_method(
        staff_api_client, permission_manage_orders, order, staff_user,
        shipping_method):
    order.shipping_method = shipping_method
    order.shipping_price = shipping_method.get_total()
    order.shipping_method_name = 'Example shipping'
    order.save()

    query = ORDER_UPDATE_SHIPPING_QUERY
    order_id = graphene.Node.to_global_id('Order', order.id)
    variables = {'order': order_id, 'shippingMethod': None}
    response = staff_api_client.post_graphql(
        query, variables, permissions=[permission_manage_orders])
    assert_read_only_mode(response)


def test_order_update_shipping_shipping_required(
        staff_api_client, permission_manage_orders, order_with_lines,
        staff_user):
    order = order_with_lines
    query = ORDER_UPDATE_SHIPPING_QUERY
    order_id = graphene.Node.to_global_id('Order', order.id)
    variables = {'order': order_id, 'shippingMethod': None}
    response = staff_api_client.post_graphql(
        query, variables, permissions=[permission_manage_orders])
    assert_read_only_mode(response)


def test_order_update_shipping_no_shipping_address(
        staff_api_client, permission_manage_orders, order_with_lines,
        shipping_method, staff_user):
    order = order_with_lines
    order.shipping_address = None
    order.save()
    query = ORDER_UPDATE_SHIPPING_QUERY
    order_id = graphene.Node.to_global_id('Order', order.id)
    method_id = graphene.Node.to_global_id(
        'ShippingMethod', shipping_method.id)
    variables = {'order': order_id, 'shippingMethod': method_id}
    response = staff_api_client.post_graphql(
        query, variables, permissions=[permission_manage_orders])
    assert_read_only_mode(response)


def test_order_update_shipping_incorrect_shipping_method(
        staff_api_client, permission_manage_orders, order_with_lines,
        shipping_method, staff_user):
    order = order_with_lines
    zone = shipping_method.shipping_zone
    zone.countries = ['DE']
    zone.save()
    assert order.shipping_address.country.code not in zone.countries
    query = ORDER_UPDATE_SHIPPING_QUERY
    order_id = graphene.Node.to_global_id('Order', order.id)
    method_id = graphene.Node.to_global_id(
        'ShippingMethod', shipping_method.id)
    variables = {'order': order_id, 'shippingMethod': method_id}
    response = staff_api_client.post_graphql(
        query, variables, permissions=[permission_manage_orders])
<<<<<<< HEAD
    assert_read_only_mode(response)
=======
    content = get_graphql_content(response)
    data = content['data']['orderUpdateShipping']
    assert data['errors'][0]['field'] == 'shippingMethod'
    assert data['errors'][0]['message'] == (
        'Shipping method cannot be used with this order.')


def test_draft_order_clear_shipping_method(
        staff_api_client, draft_order, permission_manage_orders):
    assert draft_order.shipping_method
    query = ORDER_UPDATE_SHIPPING_QUERY
    order_id = graphene.Node.to_global_id('Order', draft_order.id)
    variables = {'order': order_id, 'shippingMethod': None}
    response = staff_api_client.post_graphql(
        query, variables, permissions=[permission_manage_orders])
    content = get_graphql_content(response)
    data = content['data']['orderUpdateShipping']
    assert data['order']['id'] == order_id
    draft_order.refresh_from_db()
    assert draft_order.shipping_method is None
    assert draft_order.shipping_price == ZERO_TAXED_MONEY
    assert draft_order.shipping_method_name is None


def test_orders_total(
        staff_api_client, permission_manage_orders, order_with_lines):
    query = """
    query Orders($period: ReportingPeriod) {
        ordersTotal(period: $period) {
            gross {
                amount
                currency
            }
            net {
                currency
                amount
            }
        }
    }
    """
    variables = {'period': ReportingPeriod.TODAY.name}
    response = staff_api_client.post_graphql(
        query, variables, permissions=[permission_manage_orders])
    content = get_graphql_content(response)
    assert (
        content['data']['ordersTotal']['gross']['amount'] ==
        order_with_lines.total.gross.amount)
>>>>>>> 04a15be2
<|MERGE_RESOLUTION|>--- conflicted
+++ resolved
@@ -1,28 +1,19 @@
 from unittest.mock import MagicMock, Mock
 
 import graphene
-import pytest
-
-from saleor.core.utils.taxes import ZERO_TAXED_MONEY
+
 from saleor.graphql.core.enums import ReportingPeriod
 from saleor.graphql.order.mutations.orders import (
     clean_order_cancel, clean_order_capture, clean_order_mark_as_paid,
     clean_refund_payment, clean_void_payment)
 from saleor.graphql.order.enums import OrderEventsEmailsEnum, OrderStatusFilter
 from saleor.graphql.order.utils import can_finalize_draft_order
-from saleor.graphql.payment.types import PaymentChargeStatusEnum
 from saleor.order import OrderEvents, OrderEventsEmails, OrderStatus
-from saleor.order.models import Order, OrderEvent
 from saleor.payment import CustomPaymentChoices
 from saleor.payment.models import Payment
 from saleor.shipping.models import ShippingMethod
-<<<<<<< HEAD
-from tests.api.utils import assert_read_only_mode, get_graphql_content
-=======
-from tests.api.utils import get_graphql_content
-
-from .utils import assert_no_permission
->>>>>>> 04a15be2
+
+from .utils import assert_read_only_mode, get_graphql_content
 
 
 def test_orderline_query(
@@ -533,22 +524,7 @@
     # assign permissions
     staff_api_client.user.user_permissions.add(permission_manage_orders)
     response = staff_api_client.post_graphql(query, variables)
-<<<<<<< HEAD
-    assert_read_only_mode(response)
-=======
-    content = get_graphql_content(response)
-    data = content['data']['draftOrderLinesCreate']
-    assert data['orderLines'][0]['productSku'] == variant.sku
-    assert data['orderLines'][0]['quantity'] == old_quantity + quantity
-
-    # mutation should fail when quantity is lower than 1
-    variables = {'orderId': order_id, 'variantId': variant_id, 'quantity': 0}
-    response = staff_api_client.post_graphql(query, variables)
-    content = get_graphql_content(response)
-    data = content['data']['draftOrderLinesCreate']
-    assert data['errors']
-    assert data['errors'][0]['field'] == 'quantity'
->>>>>>> 04a15be2
+    assert_read_only_mode(response)
 
 
 def test_require_draft_order_when_creating_lines(
@@ -563,12 +539,7 @@
     response = staff_api_client.post_graphql(
         query, variables, permissions=[permission_manage_orders])
     content = get_graphql_content(response)
-<<<<<<< HEAD
-    assert_read_only_mode(response)
-=======
-    data = content['data']['draftOrderLinesCreate']
-    assert data['errors']
->>>>>>> 04a15be2
+    assert_read_only_mode(response)
 
 
 DRAFT_ORDER_LINE_UPDATE_MUTATION = """
@@ -1095,14 +1066,7 @@
     variables = {'order': order_id, 'shippingMethod': method_id}
     response = staff_api_client.post_graphql(
         query, variables, permissions=[permission_manage_orders])
-<<<<<<< HEAD
-    assert_read_only_mode(response)
-=======
-    content = get_graphql_content(response)
-    data = content['data']['orderUpdateShipping']
-    assert data['errors'][0]['field'] == 'shippingMethod'
-    assert data['errors'][0]['message'] == (
-        'Shipping method cannot be used with this order.')
+    assert_read_only_mode(response)
 
 
 def test_draft_order_clear_shipping_method(
@@ -1113,13 +1077,7 @@
     variables = {'order': order_id, 'shippingMethod': None}
     response = staff_api_client.post_graphql(
         query, variables, permissions=[permission_manage_orders])
-    content = get_graphql_content(response)
-    data = content['data']['orderUpdateShipping']
-    assert data['order']['id'] == order_id
-    draft_order.refresh_from_db()
-    assert draft_order.shipping_method is None
-    assert draft_order.shipping_price == ZERO_TAXED_MONEY
-    assert draft_order.shipping_method_name is None
+    assert_read_only_mode(response)
 
 
 def test_orders_total(
@@ -1144,5 +1102,4 @@
     content = get_graphql_content(response)
     assert (
         content['data']['ordersTotal']['gross']['amount'] ==
-        order_with_lines.total.gross.amount)
->>>>>>> 04a15be2
+        order_with_lines.total.gross.amount)