from django.conf import settings
from django.contrib.admin.views.decorators import staff_member_required \
    as _staff_member_required
from django.template.response import TemplateResponse
from django.utils.decorators import method_decorator
from django.utils.module_loading import import_string
from prices import Price

from ..order.models import Order, Payment


def staff_member_required(f):
    return _staff_member_required(f, login_url='registration:login')


class StaffMemberOnlyMixin(object):
    @method_decorator(staff_member_required)
    def dispatch(self, *args, **kwargs):
        return super(StaffMemberOnlyMixin, self).dispatch(*args, **kwargs)


class FilterByStatusMixin(object):
    def __init__(self, *args, **kwargs):
        super(FilterByStatusMixin, self).__init__(*args, **kwargs)
        status_choices = getattr(self, 'status_choices')
        self.statuses = dict(status_choices)
        self.status_order = getattr(self, 'status_order', [])

    def get_queryset(self):
        queryset = super(FilterByStatusMixin, self).get_queryset()
        if self.statuses:
            active_filter = self.request.GET.get('status')
            if active_filter in self.statuses:
                queryset = queryset.filter(status=active_filter)
                self.active_filter = active_filter
            else:
                self.active_filter = None
        return queryset

    def get_context_data(self):
        ctx = super(FilterByStatusMixin, self).get_context_data()
        ctx['active_filter'] = self.active_filter
        ctx['available_filters'] = self.get_filters()
        return ctx

    def get_filters(self):
        filters = [(name, self.statuses[name]) for name in self.status_order
                   if name in self.statuses]
        remain = [(name, verbose) for name, verbose in self.statuses.items()
                  if (name, verbose) not in filters]
        filters.extend(remain)
        return filters


@staff_member_required
def index(request):
    orders_to_ship = Order.objects.filter(status='fully-paid')
    payments = Payment.objects.filter(status='preauth').order_by('-created')
<<<<<<< HEAD
    for payment in payments:
        payment.total = Price(payment.total, currency=payment.currency)

    show_running_out = hasattr(settings, 'STOCKABLE_PRODUCTS')
    running_out = products_running_out() if show_running_out else []

    ctx = {'preauthorized_payments': payments, 'orders_to_ship': orders_to_ship,
           'show_running_out': show_running_out, 'running_out': running_out}
    return TemplateResponse(request, 'dashboard/index.html', ctx)


def products_running_out():
    product_classes = settings.STOCKABLE_PRODUCTS
    try:
        threshold = settings.STOCK_THRESHOLD
    except AttributeError:
        threshold = 10
    products = []
    for cls in product_classes:
        Product = import_string(cls)
        products.extend(Product.objects.filter(stock__lte=threshold))
    return products
=======
    ctx = {'preauthorized_payments': payments, 'orders_to_ship': orders_to_ship}
    return TemplateResponse(request, 'dashboard/index.html', ctx)
>>>>>>> 18c0967e
<|MERGE_RESOLUTION|>--- conflicted
+++ resolved
@@ -56,9 +56,6 @@
 def index(request):
     orders_to_ship = Order.objects.filter(status='fully-paid')
     payments = Payment.objects.filter(status='preauth').order_by('-created')
-<<<<<<< HEAD
-    for payment in payments:
-        payment.total = Price(payment.total, currency=payment.currency)
 
     show_running_out = hasattr(settings, 'STOCKABLE_PRODUCTS')
     running_out = products_running_out() if show_running_out else []
@@ -78,8 +75,4 @@
     for cls in product_classes:
         Product = import_string(cls)
         products.extend(Product.objects.filter(stock__lte=threshold))
-    return products
-=======
-    ctx = {'preauthorized_payments': payments, 'orders_to_ship': orders_to_ship}
-    return TemplateResponse(request, 'dashboard/index.html', ctx)
->>>>>>> 18c0967e
+    return products