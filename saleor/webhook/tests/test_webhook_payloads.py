--- conflicted
+++ resolved
@@ -351,13 +351,7 @@
         "currency": order.currency,
         "shipping_name": order.shipping_method.name,
         "shipping_amount": str(
-<<<<<<< HEAD
-            quantize_price(
-                get_base_price(order.shipping_price, prices_entered_with_tax), currency
-            )
-=======
             quantize_price(order.base_shipping_price_amount, currency)
->>>>>>> 7b75079a
         ),
         "metadata": order.metadata,
         "discounts": [
