--- conflicted
+++ resolved
@@ -39,20 +39,8 @@
 def signup(request):
     form = SignupForm(request.POST or None)
     if form.is_valid():
-<<<<<<< HEAD
         # DEMO: disable registration
         messages.error(request, _("Registration is disabled on demo."))
-=======
-        form.save()
-        password = form.cleaned_data.get("password")
-        email = form.cleaned_data.get("email")
-        user = auth.authenticate(request=request, email=email, password=password)
-        if user:
-            auth.login(request, user)
-        messages.success(request, _("User has been created"))
-        redirect_url = request.POST.get("next", settings.LOGIN_REDIRECT_URL)
-        return redirect(redirect_url)
->>>>>>> e81494c9
     ctx = {"form": form}
     return TemplateResponse(request, "account/signup.html", ctx)
 
