from io import StringIO

from django.apps import apps
from django.conf import settings
from django.core.management import call_command
from django.core.management.base import BaseCommand
from django.db import connection

from ....account.utils import create_superuser
from ...utils.random_data import (
    add_address_to_admin,
    create_channels,
    create_checkout_with_custom_prices,
    create_checkout_with_preorders,
    create_checkout_with_same_variant_in_multiple_lines,
    create_gift_cards,
    create_menus,
    create_orders,
    create_page_type,
    create_pages,
    create_permission_groups,
    create_product_sales,
    create_products_by_schema,
    create_shipping_zones,
    create_staffs,
    create_tax_classes,
    create_users,
    create_vouchers,
    create_warehouses,
)


class Command(BaseCommand):
    help = "Populate database with test objects"
    placeholders_dir = "saleor/static/placeholders/"

    def add_arguments(self, parser):
        parser.add_argument(
            "--createsuperuser",
            action="store_true",
            dest="createsuperuser",
            default=False,
            help="Create admin account",
        )
        parser.add_argument("--user_password", type=str, default="password")
        parser.add_argument("--staff_password", type=str, default="password")
        parser.add_argument("--superuser_password", type=str, default="admin")
        parser.add_argument(
            "--withoutimages",
            action="store_true",
            dest="withoutimages",
            default=False,
            help="Don't create product images",
        )
        parser.add_argument(
            "--skipsequencereset",
            action="store_true",
            dest="skipsequencereset",
            default=False,
            help="Don't reset SQL sequences that are out of sync.",
        )

    def sequence_reset(self):
        """Run a SQL sequence reset on all saleor.* apps.

        When a value is manually assigned to an auto-incrementing field
        it doesn't update the field's sequence, which might cause a conflict
        later on.
        """
        commands = StringIO()
        for app in apps.get_app_configs():
            if "saleor" in app.name:
                call_command(
                    "sqlsequencereset", app.label, stdout=commands, no_color=True
                )
        with connection.cursor() as cursor:
            cursor.execute(commands.getvalue())

    def handle(self, *args, **options):
        # set only our custom plugin to not call external API when preparing
        # example database
        user_password = options["user_password"]
        staff_password = options["staff_password"]
        superuser_password = options["superuser_password"]
        settings.PLUGINS = [
            "saleor.payment.gateways.dummy.plugin.DummyGatewayPlugin",
            "saleor.payment.gateways.dummy_credit_card.plugin."
            "DummyCreditCardGatewayPlugin",
        ]
        create_images = not options["withoutimages"]
        for msg in create_channels():
            self.stdout.write(msg)
        for msg in create_shipping_zones():
            self.stdout.write(msg)
        create_warehouses()
        self.stdout.write("Created warehouses")
        for msg in create_page_type():
            self.stdout.write(msg)
        for msg in create_pages():
            self.stdout.write(msg)
        create_products_by_schema(self.placeholders_dir, create_images)
        self.stdout.write("Created products")
        for msg in create_product_sales(2):
            self.stdout.write(msg)
        for msg in create_vouchers():
            self.stdout.write(msg)
        for msg in create_users(user_password, 20):
            self.stdout.write(msg)
        for msg in create_orders(20):
            self.stdout.write(msg)
        for msg in create_gift_cards():
            self.stdout.write(msg)
        for msg in create_menus():
            self.stdout.write(msg)
        for msg in create_checkout_with_preorders():
            self.stdout.write(msg)
        for msg in create_checkout_with_custom_prices():
            self.stdout.write(msg)
<<<<<<< HEAD
        for msg in create_tax_classes():
=======
        for msg in create_checkout_with_same_variant_in_multiple_lines():
>>>>>>> aa74ef6b
            self.stdout.write(msg)

        if options["createsuperuser"]:
            credentials = {
                "email": "admin@example.com",
                "password": superuser_password,
            }
            msg = create_superuser(credentials)
            self.stdout.write(msg)
            add_address_to_admin(credentials["email"])
        if not options["skipsequencereset"]:
            self.sequence_reset()

        for msg in create_permission_groups(staff_password):
            self.stdout.write(msg)
        for msg in create_staffs(staff_password):
            self.stdout.write(msg)<|MERGE_RESOLUTION|>--- conflicted
+++ resolved
@@ -116,11 +116,9 @@
             self.stdout.write(msg)
         for msg in create_checkout_with_custom_prices():
             self.stdout.write(msg)
-<<<<<<< HEAD
         for msg in create_tax_classes():
-=======
+            self.stdout.write(msg)
         for msg in create_checkout_with_same_variant_in_multiple_lines():
->>>>>>> aa74ef6b
             self.stdout.write(msg)
 
         if options["createsuperuser"]:
