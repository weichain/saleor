from dataclasses import InitVar, dataclass
from decimal import Decimal
from functools import cached_property
from typing import Any, Callable, Dict, List, Optional, Union

JSONValue = Union[str, int, float, bool, None, Dict[str, Any], List[Any]]
JSONType = Union[Dict[str, JSONValue], List[JSONValue]]


@dataclass
class PaymentMethodInfo:
    """Uniform way to represent payment method information."""

    first_4: Optional[str] = None
    last_4: Optional[str] = None
    exp_year: Optional[int] = None
    exp_month: Optional[int] = None
    brand: Optional[str] = None
    name: Optional[str] = None
    type: Optional[str] = None


@dataclass
class GatewayResponse:
    """Dataclass for storing gateway response.

    Used for unifying the representation of gateway response.
    It is required to communicate between Saleor and given payment gateway.
    """

    is_success: bool
    action_required: bool
    kind: str  # use "TransactionKind" class
    amount: Decimal
    currency: str
    transaction_id: str
    error: Optional[str]
    customer_id: Optional[str] = None
    payment_method_info: Optional[PaymentMethodInfo] = None
    raw_response: Optional[Dict[str, str]] = None
    action_required_data: Optional[JSONType] = None
    # Some gateway can process transaction asynchronously. This value define if we
    # should create new transaction based on this response
    transaction_already_processed: bool = False
    psp_reference: Optional[str] = None


@dataclass
class AddressData:
    first_name: str
    last_name: str
    company_name: str
    street_address_1: str
    street_address_2: str
    city: str
    city_area: str
    postal_code: str
    country: str
    country_area: str
    phone: str


@dataclass
class PaymentLineData:
    gross: Decimal
    product_name: str
    quantity: int


@dataclass
class PaymentData:
    """Dataclass for storing all payment information.

    Used for unifying the representation of data.
    It is required to communicate between Saleor and given payment gateway.
    """

    gateway: str
    amount: Decimal
    currency: str
    billing: Optional[AddressData]
    shipping: Optional[AddressData]
    payment_id: int
    graphql_payment_id: str
    order_id: Optional[int]
    customer_ip_address: Optional[str]
    customer_email: str
    token: Optional[str] = None
    customer_id: Optional[str] = None  # stores payment gateway customer ID
    reuse_source: bool = False
    data: Optional[dict] = None
    graphql_customer_id: Optional[str] = None
<<<<<<< HEAD
    # Optional, lazy-evaluated gateway arguments
    _resolve_lines: InitVar[Callable] = None

    def __post_init__(self, _resolve_lines: Callable):
        self.__resolve_lines = _resolve_lines

    # Note: this field does not appear in webhook payloads,
    # because it's not visible to dataclasses.asdict
    @cached_property
    def lines(self) -> List[PaymentLineData]:
        return self.__resolve_lines()
=======
    checkout_token: Optional[str] = None
>>>>>>> 3423c36d


@dataclass
class TokenConfig:
    """Dataclass for payment gateway token fetching customization."""

    customer_id: Optional[str] = None


@dataclass
class GatewayConfig:
    """Dataclass for storing gateway config data.

    Used for unifying the representation of config data.
    It is required to communicate between Saleor and given payment gateway.
    """

    gateway_name: str
    auto_capture: bool
    supported_currencies: str
    # Each gateway has different connection data so we are not able to create
    # a unified structure
    connection_params: Dict[str, Any]
    store_customer: bool = False
    require_3d_secure: bool = False


@dataclass
class CustomerSource:
    """Dataclass for storing information about stored payment sources in gateways."""

    id: str
    gateway: str
    credit_card_info: Optional[PaymentMethodInfo] = None


@dataclass
class PaymentGateway:
    """Dataclass for storing information about a payment gateway."""

    id: str
    name: str
    currencies: List[str]
    config: List[Dict[str, Any]]


@dataclass
class InitializedPaymentResponse:
    gateway: str
    name: str
    data: Optional[JSONType] = None<|MERGE_RESOLUTION|>--- conflicted
+++ resolved
@@ -90,7 +90,7 @@
     reuse_source: bool = False
     data: Optional[dict] = None
     graphql_customer_id: Optional[str] = None
-<<<<<<< HEAD
+    checkout_token: Optional[str] = None
     # Optional, lazy-evaluated gateway arguments
     _resolve_lines: InitVar[Callable] = None
 
@@ -102,9 +102,6 @@
     @cached_property
     def lines(self) -> List[PaymentLineData]:
         return self.__resolve_lines()
-=======
-    checkout_token: Optional[str] = None
->>>>>>> 3423c36d
 
 
 @dataclass
