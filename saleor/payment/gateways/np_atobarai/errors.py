--- conflicted
+++ resolved
@@ -1,15 +1,181 @@
 from enum import Enum
-<<<<<<< HEAD
 from typing import Iterable, List, Type
-=======
->>>>>>> 41ecc534
 
 
 class NPAtobaraiError(Exception):
     pass
 
 
-<<<<<<< HEAD
+UNKNOWN_ERROR = "Unknown error while processing the payment."
+
+
+class TransactionRegistrationResultError(Enum):
+    # Customer name (Kanji)
+    E0100048 = "Please make sure that the your (Kanji) has been entered."
+    E0100049 = (
+        "Please confirm that your name(Kanji) does not include prohibited characters."
+    )
+    E0100050 = (
+        "Please confirm that your name(Kanji) is within 21 full - width characters."
+    )
+
+    # Customer name (Kana)
+    E0100051 = (
+        "Please confirm that your name(Kana) is within 25 full - width characters."
+    )
+    E0100052 = (
+        "Please confirm that your name(kana) does not contain prohibited characters."
+    )
+
+    # Customer's company name
+    E0100053 = (
+        "Please confirm that your company name is within 30 full - width characters."
+    )
+    E0100054 = (
+        "Please confirm that your company name does not include prohibited characters."
+    )
+
+    # Customer's department name
+    E0100055 = (
+        "Please confirm that your department name is within 30 full - width characters."
+    )
+    E0100056 = (
+        "Please confirm that your department name "
+        "does not include prohibited characters."
+    )
+
+    # Customer's ZIP code
+    E0100057 = "Please check if the customer’s ZIP code has been entered."
+    E0100058 = (
+        "Please confirm that the customer’s ZIP code "
+        "does not contain prohibited characters."
+    )
+    E0100136 = (
+        "Please check if the customer’s ZIP code "
+        "format is correct.(Example: 1070052, 107 - 0052)"
+    )
+    E0100059 = "Please check if the customer’s ZIP code and address match."
+
+    # Customer's address
+    E0100060 = "Please make sure that the customer’s address has been entered."
+    E0100061 = (
+        "Please make sure that the customer’s address "
+        "does not contain prohibited characters."
+    )
+    E0100062 = (
+        "Please make sure that the Customer’s address "
+        "is within 55 full - width characters."
+    )
+
+    # Customer's phone number
+    E0100063 = "Please check if the customer’s phone number has been entered."
+    E0100064 = (
+        "Please confirm that the customer’s phone number "
+        "does not contain prohibited characters."
+    )
+    E0100065 = "Please confirm that the formant of the phone number is valid."
+    E0100066 = (
+        "If the first to third digits of the phone number excluding the hyphen are "
+        "“020”, “050”, “060”, “070”, “0 80”, or “0 90”, please ensure that "
+        "the phone number has 11 digits."
+    )
+    E0100067 = (
+        "If the first to third digits of the phone number excluding the hyphen "
+        "are other than the above, please check if it has 10 digits."
+    )
+
+    # Customer's email address
+    E0100068 = "This item is required by merchants."
+    E0100069 = (
+        "Please confirm that the customer’s email address "
+        "does not contain prohibited characters."
+    )
+    E0100070 = (
+        "Please check if the Customer’s email address is within 100 ASCII characters."
+    )
+    E0100071 = "Please confirm that the formant of the email address is valid."
+
+    # Delivery destination (Kanji)
+    E0100072 = "Please check if the delivery destination (Kanji) has been entered."
+    E0100073 = (
+        "Please make sure that the delivery destination (Kanji) "
+        "does not contain prohibited characters."
+    )
+    E0100074 = (
+        "Please confirm that the delivery destination (Kanji) "
+        "is within 21 full-width characters."
+    )
+
+    # Delivery destination (Kana)
+    E0100075 = (
+        "Please confirm that the delivery destination (Kana) "
+        "is within 25 full-width characters."
+    )
+    E0100076 = (
+        "Please make sure that the delivery destination (Kana) "
+        "does not contain prohibited characters."
+    )
+
+    # Delivery destination (company name)
+    E0100077 = (
+        "Please confirm that the delivery destination (company name) "
+        "is within 30 full-width characters."
+    )
+    E0100078 = (
+        "Please confirm that the delivery destination (company name) "
+        "does not include prohibited characters."
+    )
+
+    # Delivery destination (department name)
+    E0100079 = (
+        "Please confirm that the delivery destination (department name) "
+        "is entered within 30 full-width characters."
+    )
+    E0100080 = (
+        "Please confirm that the delivery destination (department name) "
+        "does not contain prohibited characters."
+    )
+
+    # Delivery destination (ZIP code)
+    E0100081 = "Please check if the delivery destination(ZIP code) has been entered."
+    E0100082 = (
+        "Please make sure that the delivery destination(ZIP code) "
+        "does not contain prohibited characters."
+    )
+    E0100137 = (
+        "Please check if the delivery destination(ZIP code) "
+        "is in the correct format.(Example: 1070052, 107 - 0052)"
+    )
+    E0100083 = "Please make sure the delivery destination (ZIP code) and address match."
+
+    # Delivery destination (address)
+    E0100084 = "Please check if the delivery destination(address) has been entered."
+    E0100085 = (
+        "Please make sure that the delivery destination(address) "
+        "does not contain prohibited characters."
+    )
+    E0100086 = (
+        "Please confirm that the delivery destination(address) "
+        "is within 55 full - width characters."
+    )
+
+    # Delivery destination (phone number)
+    E0100087 = (
+        "Please check if the delivery destination(phone number) has been entered."
+    )
+    E0100088 = (
+        "Please make sure that the delivery destination(phone number) "
+        "does not contain prohibited characters."
+    )
+    E0100089 = "Please ensure the phone number format is valid."
+    E0100090 = (
+        "If the 1 st to 3 rd digit of the phone number excluding the hyphen is "
+        "“020”, “050”, “060”, “070”, “0 80”, or “0 90”, please ensure "
+        "that the phone number has a total of 11 digits."
+    )
+    E0100091 = "Please check if the delivery phone number is entered."
+
+
 class TransactionCancellationResultError(Enum):
     EPRO0101 = "Please confirm that at least one normal transaction is set."
 
@@ -39,9 +205,6 @@
     E0100131 = "Please confirm that the transaction is prior to returning to merchant."
 
     E0100132 = "Please confirm that the payment method is as expected."
-
-
-UNKNOWN_ERROR = "Unknown error while processing the payment."
 
 
 def get_error_messages_from_codes(
@@ -56,174 +219,4 @@
 
         error_messages.append(message)
 
-    return error_messages
-=======
-class TransactionRegistrationResultError(Enum):
-    # Customer name (Kanji)
-    E0100048 = "Please make sure that the your (Kanji) has been entered."
-    E0100049 = (
-        "Please confirm that your name(Kanji) does not include prohibited characters."
-    )
-    E0100050 = (
-        "Please confirm that your name(Kanji) is within 21 full - width characters."
-    )
-
-    # Customer name (Kana)
-    E0100051 = (
-        "Please confirm that your name(Kana) is within 25 full - width characters."
-    )
-    E0100052 = (
-        "Please confirm that your name(kana) does not contain prohibited characters."
-    )
-
-    # Customer's company name
-    E0100053 = (
-        "Please confirm that your company name is within 30 full - width characters."
-    )
-    E0100054 = (
-        "Please confirm that your company name does not include prohibited characters."
-    )
-
-    # Customer's department name
-    E0100055 = (
-        "Please confirm that your department name is within 30 full - width characters."
-    )
-    E0100056 = (
-        "Please confirm that your department name "
-        "does not include prohibited characters."
-    )
-
-    # Customer's ZIP code
-    E0100057 = "Please check if the customer’s ZIP code has been entered."
-    E0100058 = (
-        "Please confirm that the customer’s ZIP code "
-        "does not contain prohibited characters."
-    )
-    E0100136 = (
-        "Please check if the customer’s ZIP code "
-        "format is correct.(Example: 1070052, 107 - 0052)"
-    )
-    E0100059 = "Please check if the customer’s ZIP code and address match."
-
-    # Customer's address
-    E0100060 = "Please make sure that the customer’s address has been entered."
-    E0100061 = (
-        "Please make sure that the customer’s address "
-        "does not contain prohibited characters."
-    )
-    E0100062 = (
-        "Please make sure that the Customer’s address "
-        "is within 55 full - width characters."
-    )
-
-    # Customer's phone number
-    E0100063 = "Please check if the customer’s phone number has been entered."
-    E0100064 = (
-        "Please confirm that the customer’s phone number "
-        "does not contain prohibited characters."
-    )
-    E0100065 = "Please confirm that the formant of the phone number is valid."
-    E0100066 = (
-        "If the first to third digits of the phone number excluding the hyphen are "
-        "“020”, “050”, “060”, “070”, “0 80”, or “0 90”, please ensure that "
-        "the phone number has 11 digits."
-    )
-    E0100067 = (
-        "If the first to third digits of the phone number excluding the hyphen "
-        "are other than the above, please check if it has 10 digits."
-    )
-
-    # Customer's email address
-    E0100068 = "This item is required by merchants."
-    E0100069 = (
-        "Please confirm that the customer’s email address "
-        "does not contain prohibited characters."
-    )
-    E0100070 = (
-        "Please check if the Customer’s email address is within 100 ASCII characters."
-    )
-    E0100071 = "Please confirm that the formant of the email address is valid."
-
-    # Delivery destination (Kanji)
-    E0100072 = "Please check if the delivery destination (Kanji) has been entered."
-    E0100073 = (
-        "Please make sure that the delivery destination (Kanji) "
-        "does not contain prohibited characters."
-    )
-    E0100074 = (
-        "Please confirm that the delivery destination (Kanji) "
-        "is within 21 full-width characters."
-    )
-
-    # Delivery destination (Kana)
-    E0100075 = (
-        "Please confirm that the delivery destination (Kana) "
-        "is within 25 full-width characters."
-    )
-    E0100076 = (
-        "Please make sure that the delivery destination (Kana) "
-        "does not contain prohibited characters."
-    )
-
-    # Delivery destination (company name)
-    E0100077 = (
-        "Please confirm that the delivery destination (company name) "
-        "is within 30 full-width characters."
-    )
-    E0100078 = (
-        "Please confirm that the delivery destination (company name) "
-        "does not include prohibited characters."
-    )
-
-    # Delivery destination (department name)
-    E0100079 = (
-        "Please confirm that the delivery destination (department name) "
-        "is entered within 30 full-width characters."
-    )
-    E0100080 = (
-        "Please confirm that the delivery destination (department name) "
-        "does not contain prohibited characters."
-    )
-
-    # Delivery destination (ZIP code)
-    E0100081 = "Please check if the delivery destination(ZIP code) has been entered."
-    E0100082 = (
-        "Please make sure that the delivery destination(ZIP code) "
-        "does not contain prohibited characters."
-    )
-    E0100137 = (
-        "Please check if the delivery destination(ZIP code) "
-        "is in the correct format.(Example: 1070052, 107 - 0052)"
-    )
-    E0100083 = "Please make sure the delivery destination (ZIP code) and address match."
-
-    # Delivery destination (address)
-    E0100084 = "Please check if the delivery destination(address) has been entered."
-    E0100085 = (
-        "Please make sure that the delivery destination(address) "
-        "does not contain prohibited characters."
-    )
-    E0100086 = (
-        "Please confirm that the delivery destination(address) "
-        "is within 55 full - width characters."
-    )
-
-    # Delivery destination (phone number)
-    E0100087 = (
-        "Please check if the delivery destination(phone number) has been entered."
-    )
-    E0100088 = (
-        "Please make sure that the delivery destination(phone number) "
-        "does not contain prohibited characters."
-    )
-    E0100089 = "Please ensure the phone number format is valid."
-    E0100090 = (
-        "If the 1 st to 3 rd digit of the phone number excluding the hyphen is "
-        "“020”, “050”, “060”, “070”, “0 80”, or “0 90”, please ensure "
-        "that the phone number has a total of 11 digits."
-    )
-    E0100091 = "Please check if the delivery phone number is entered."
-
-
-UNKNOWN_ERROR = "Unknown error while processing the payment."
->>>>>>> 41ecc534
+    return error_messages