import logging
from decimal import Decimal
from unittest.mock import ANY, Mock, patch

import pytest
import requests

from .... import PaymentError
from .. import PaymentStatus, api
from ..api_helpers import format_price, get_goods_with_discount
from ..api_types import NPResponse
from ..plugin import NPAtobaraiGatewayPlugin


@patch("saleor.payment.gateways.np_atobarai.api_helpers.requests.request")
def test_refund_payment(
    mocked_request, np_atobarai_plugin, np_payment_data, payment_dummy
):
    # given
    plugin = np_atobarai_plugin()
    payment_data = np_payment_data
    psp_reference = "18121200001"
    payment_dummy.psp_reference = psp_reference
    payment_dummy.save(update_fields=["psp_reference"])
    response = Mock(
        spec=requests.Response,
        status_code=200,
        json=Mock(return_value={"results": [{"np_transaction_id": psp_reference}]}),
    )
    mocked_request.return_value = response

    # when
    gateway_response = plugin.refund_payment(payment_data, None)

    # then
    assert gateway_response.is_success


def test_refund_payment_no_order(np_atobarai_plugin, np_payment_data, payment_dummy):
    # given
    plugin = np_atobarai_plugin()
    payment_data = np_payment_data
    payment_dummy.captured_amount = payment_data.amount + Decimal("3.00")
    payment_dummy.order = None
    payment_dummy.save(update_fields=["order", "captured_amount"])

    # then
    with pytest.raises(PaymentError, match=rf"Order.*{payment_dummy.id}.*"):
        # when
        plugin.refund_payment(payment_data, None)


@patch("saleor.payment.gateways.np_atobarai.api_helpers.requests.request")
def test_refund_payment_payment_not_created(
    mocked_request, np_atobarai_plugin, np_payment_data, payment_dummy
):
    # given
    plugin = np_atobarai_plugin()
    payment_data = np_payment_data
    response = Mock(
        spec=requests.Response,
        status_code=200,
        json=Mock(return_value={"results": [{"np_transaction_id": "18121200001"}]}),
    )
    mocked_request.return_value = response

    # when
    gateway_response = plugin.refund_payment(payment_data, None)

    # then
    assert not gateway_response.is_success


@patch("saleor.payment.gateways.np_atobarai.api_helpers.requests.request")
def test_refund_payment_np_errors(
    mocked_request, np_atobarai_plugin, np_payment_data, payment_dummy
):
    # given
    plugin = np_atobarai_plugin()
    payment_data = np_payment_data
    psp_reference = "18121200001"
    payment_dummy.psp_reference = psp_reference
    payment_dummy.save(update_fields=["psp_reference"])
    response = Mock(
        spec=requests.Response,
        status_code=400,
        json=Mock(return_value={"errors": [{"codes": ["E0100002", "E0100003"]}]}),
    )
    mocked_request.return_value = response

    # when
    gateway_response = plugin.refund_payment(payment_data, None)

    # then
    assert not gateway_response.is_success
    assert gateway_response.error


@patch("saleor.payment.gateways.np_atobarai.api_helpers.requests.request")
def test_refund_payment_no_payment(
    _mocked_request, np_atobarai_plugin, np_payment_data, payment_dummy
):
    # given
    payment_id = -1
    plugin = np_atobarai_plugin()
    payment_data = np_payment_data
    payment_data.payment_id = payment_id

    # when
    with pytest.raises(PaymentError) as excinfo:
        plugin.refund_payment(payment_data, None)

    # then
    assert excinfo.value.message == f"Payment with id {payment_id} does not exist."


@patch("saleor.payment.gateways.np_atobarai.api_helpers.requests.request")
def test_refund_payment_partial_refund_change_transaction(
    mocked_request, np_atobarai_plugin, np_payment_data, payment_dummy
):
    # given
    plugin = np_atobarai_plugin()
    payment_data = np_payment_data
    payment_dummy.captured_amount = payment_data.amount + Decimal("3.00")
    psp_reference = "psp_reference"
    payment_dummy.psp_reference = psp_reference
    payment_dummy.save(update_fields=["captured_amount", "psp_reference"])
    response = Mock(
        spec=requests.Response,
        status_code=200,
        json=Mock(
            return_value={
                "results": [
                    {
                        "np_transaction_id": psp_reference,
                        "authori_result": "00",
                    }
                ]
            }
        ),
    )
    mocked_request.return_value = response

    # when
    gateway_response = plugin.refund_payment(payment_data, None)

    # then
    assert gateway_response.is_success


@patch("saleor.payment.gateways.np_atobarai.api.change_transaction")
@patch("saleor.payment.gateways.np_atobarai.api_helpers.requests.request")
def test_refund_payment_partial_refund_reregister_transaction(
    mocked_request,
    mocked_change_transaction,
    np_atobarai_plugin,
    np_payment_data,
    payment_dummy,
    fulfillment,
):
    # given
    fulfillment.tracking_number = "123123"
    fulfillment.save(update_fields=["tracking_number"])
    plugin = np_atobarai_plugin()
    payment_data = np_payment_data
    payment_dummy.captured_amount = payment_data.amount + Decimal("3.00")
    psp_reference = "psp_reference"
    payment_dummy.psp_reference = psp_reference
    payment_dummy.save(update_fields=["captured_amount", "psp_reference"])
    mocked_change_transaction.return_value = None
    new_psp_reference = "new_psp_reference"
    response = Mock(
        spec=requests.Response,
        status_code=200,
        json=Mock(
            return_value={
                "results": [
                    {
                        "base_np_transaction_id": payment_dummy.psp_reference,
                        "np_transaction_id": new_psp_reference,
                    }
                ]
            }
        ),
    )
    mocked_request.return_value = response

    # when
    gateway_response = plugin.refund_payment(payment_data, None)

    # then
    assert gateway_response.is_success
    assert gateway_response.psp_reference == new_psp_reference


@patch("saleor.payment.gateways.np_atobarai.api_helpers.requests.request")
def test_report_fulfillment(mocked_request, config, fulfillment, payment_dummy):
    # given
    psp_reference = "18121200001"
    payment_dummy.psp_reference = psp_reference
    payment_dummy.save(update_fields=["psp_reference"])
    response = Mock(
        spec=requests.Response,
        status_code=200,
        json=Mock(return_value={"results": [{"np_transaction_id": psp_reference}]}),
    )
    mocked_request.return_value = response

    # when
    _, errors, already_captured = api.report_fulfillment(
        config, payment_dummy, fulfillment
    )

    # then
    assert not errors
    assert not already_captured


@patch("saleor.payment.gateways.np_atobarai.api_helpers.requests.request")
def test_report_fulfillment_no_psp_reference(
    _mocked_request, config, fulfillment, payment_dummy
):
    # when
    _, errors, already_captured = api.report_fulfillment(
        config, payment_dummy, fulfillment
    )

    # then
    assert not already_captured
    assert errors == ["Payment does not have psp reference."]


@patch("saleor.payment.gateways.np_atobarai.api_helpers.requests.request")
def test_report_fulfillment_no_tracking_number(
    _mocked_request, config, fulfillment, payment_dummy
):
    # given
    psp_reference = "18121200001"
    payment_dummy.psp_reference = psp_reference
    payment_dummy.save(update_fields=["psp_reference"])
    fulfillment.tracking_number = ""

    # when
    _, errors, already_captured = api.report_fulfillment(
        config, payment_dummy, fulfillment
    )

    # then
    assert not already_captured
    assert errors == ["Fulfillment does not have tracking number."]


@patch("saleor.payment.gateways.np_atobarai.api_helpers.requests.request")
def test_report_fulfillment_np_errors(
    mocked_request, config, fulfillment, payment_dummy
):
    # given
    psp_reference = "18121200001"
    payment_dummy.psp_reference = psp_reference
    payment_dummy.save(update_fields=["psp_reference"])
    response = Mock(
        spec=requests.Response,
        status_code=400,
        json=Mock(return_value={"errors": [{"codes": ["EPRO0101", "EPRO0102"]}]}),
    )
    mocked_request.return_value = response

    # when
    _, errors, already_captured = api.report_fulfillment(
        config, payment_dummy, fulfillment
    )

    # then
    assert not already_captured
    assert set(errors) == {
        "Please confirm that 1000 or fewer sets of normal transactions are set.",
        "Please confirm that at least one normal transaction is set.",
    }


@patch("saleor.payment.gateways.np_atobarai.api_helpers.requests.request")
def test_report_fulfillment_connection_errors(
    mocked_request, config, fulfillment, payment_dummy, caplog
):
    # given
    psp_reference = "18121200001"
    payment_dummy.psp_reference = psp_reference
    payment_dummy.save(update_fields=["psp_reference"])
    response = Mock(
        spec=requests.Response,
        status_code=404,
    )
    mocked_request.return_value = response

    # when
    _, errors, already_captured = api.report_fulfillment(
        config, payment_dummy, fulfillment
    )

    # then
    assert not already_captured
    error_message = "Cannot connect to NP Atobarai."
    assert errors == [error_message]
    assert caplog.record_tuples == [(ANY, logging.WARNING, error_message)]


@patch("saleor.payment.gateways.np_atobarai.api_helpers.requests.request")
def test_report_fulfillment_already_captured(
    mocked_request, config, fulfillment, payment_dummy
):
    # given
    payment_dummy.psp_reference = "123123123"
    response = Mock(
        spec=requests.Response,
        status_code=400,
        json=Mock(return_value={"errors": [{"codes": ["E0100115"]}]}),
    )
    mocked_request.return_value = response

    # when
    _, _, already_captured = api.report_fulfillment(config, payment_dummy, fulfillment)

    # then
    assert already_captured


@pytest.fixture
def payment_np(payment_dummy):
    payment_dummy.gateway = NPAtobaraiGatewayPlugin.PLUGIN_ID
    payment_dummy.save(update_fields=["gateway"])
    return payment_dummy


@patch("saleor.payment.gateways.np_atobarai.notify_dashboard")
@patch("saleor.payment.gateways.np_atobarai.api.report_fulfillment")
def test_tracking_number_updated(
    mocked_report_fulfillment,
    mocked_notify_dashboard,
    np_atobarai_plugin,
    payment_np,
    fulfillment,
    caplog,
):
    # given
    plugin = np_atobarai_plugin()
    result = ("", [], False)
    mocked_report_fulfillment.return_value = result
    order = fulfillment.order
    order.payments.add(payment_np)

    # when
    plugin.tracking_number_updated(fulfillment, None)

    # then
    mocked_notify_dashboard.assert_called_once_with(order, "Captured payment")
    assert not caplog.record_tuples


@patch("saleor.payment.gateways.np_atobarai.notify_dashboard")
@patch("saleor.payment.gateways.np_atobarai.api.report_fulfillment")
def test_tracking_number_updated_errors(
    mocked_report_fulfillment,
    mocked_notify_dashboard,
    np_atobarai_plugin,
    payment_np,
    fulfillment,
    caplog,
):
    # given
    errors = ["error1", "error2"]
    plugin = np_atobarai_plugin()
    result = ("", errors, False)
    mocked_report_fulfillment.return_value = result
    order = fulfillment.order
    order.payments.add(payment_np)

    # when
    plugin.tracking_number_updated(fulfillment, None)

    # then
    mocked_notify_dashboard.assert_called_once_with(order, "Capture Error for payment")
    assert len(caplog.records) == 1
    assert caplog.records[0].levelno == logging.WARNING
    assert caplog.records[0].message == (
        f"Could not capture payment in NP Atobarai: {', '.join(errors)}"
    )


@patch("saleor.payment.gateways.np_atobarai.notify_dashboard")
@patch("saleor.payment.gateways.np_atobarai.api.report_fulfillment")
def test_tracking_number_updated_already_captured(
    mocked_report_fulfillment,
    mocked_notify_dashboard,
    np_atobarai_plugin,
    payment_np,
    fulfillment,
    caplog,
):
    # given
    plugin = np_atobarai_plugin()
    result = ("", [], True)
    mocked_report_fulfillment.return_value = result
    order = fulfillment.order
    order.payments.add(payment_np)

    # when
    plugin.tracking_number_updated(fulfillment, None)

    # then
    mocked_notify_dashboard.assert_called_once_with(
        order, "Error: Payment was already captured"
    )
    assert len(caplog.records) == 1
    assert caplog.records[0].levelno == logging.WARNING
    assert caplog.records[0].message == "Payment was already captured"


@patch("saleor.payment.gateways.np_atobarai.notify_dashboard")
@patch("saleor.payment.gateways.np_atobarai.api.report_fulfillment")
def test_tracking_number_updated_no_payments(
    _mocked_report_fulfillment,
    mocked_notify_dashboard,
    np_atobarai_plugin,
    fulfillment,
    caplog,
):
    # given
    plugin = np_atobarai_plugin()
    order = fulfillment.order

    # when
    plugin.tracking_number_updated(fulfillment, None)

    # then
    mocked_notify_dashboard.assert_called_once_with(order, "Capture Error for payment")
    assert len(caplog.records) == 1
    assert caplog.records[0].levelno == logging.WARNING
    assert caplog.records[0].message == (
        "Could not capture payment in NP Atobarai: No active payments for this order"
    )


@patch("saleor.payment.gateways.np_atobarai.api_helpers.requests.request")
def test_change_transaction_success(
    mocked_request, config, payment_dummy, np_payment_data
):
    # given
    refund_data = None
    response = Mock(
        spec=requests.Response,
        status_code=200,
        json=Mock(
            return_value={
                "results": [
                    {
                        "authori_result": "00",
                        "np_transaction_id": payment_dummy.psp_reference,
                    }
                ]
            }
        ),
    )
    mocked_request.return_value = response

    # when
    payment_response = api.change_transaction(
        config, payment_dummy, np_payment_data, refund_data
    )

    # then
    assert payment_response.status == PaymentStatus.SUCCESS


@patch("saleor.payment.gateways.np_atobarai.api.cancel")
@patch("saleor.payment.gateways.np_atobarai.api_helpers.requests.request")
def test_change_transaction_pending(
    mocked_request, mocked_cancel, config, payment_dummy, np_payment_data
):
    # given
    refund_data = None
    transaction_id = "123"
    response = Mock(
        spec=requests.Response,
        status_code=200,
        json=Mock(
            return_value={
                "results": [
                    {
                        "authori_result": "10",
                        "np_transaction_id": transaction_id,
                        "authori_hold": [
                            "RE009",
                            "REE021",
                        ],
                    }
                ]
            }
        ),
    )
    mocked_request.return_value = response

    # when
    payment_response = api.change_transaction(
        config, payment_dummy, np_payment_data, refund_data
    )

    # then
    mocked_cancel.assert_called_once_with(config, transaction_id)
    assert payment_response.status == PaymentStatus.FAILED


@patch("saleor.payment.gateways.np_atobarai.api_helpers.requests.request")
def test_change_transaction_post_fulfillment(
    mocked_request, config, payment_dummy, np_payment_data
):
    # given
    refund_data = None
    response = Mock(
        spec=requests.Response,
        status_code=200,
        json=Mock(return_value={"errors": [{"codes": ["E0100115"]}]}),
    )
    mocked_request.return_value = response

    # when
    payment_response = api.change_transaction(
        config, payment_dummy, np_payment_data, refund_data
    )

    # then
    assert payment_response is None


@patch("saleor.payment.gateways.np_atobarai.api_helpers.requests.request")
def test_change_transaction_failed(
    mocked_request, config, payment_dummy, np_payment_data
):
    # given
    refund_data = None
    response = Mock(
        spec=requests.Response,
        status_code=200,
        json=Mock(return_value={"errors": [{"codes": ["E0100050"]}]}),
    )
    mocked_request.return_value = response

    # when
    payment_response = api.change_transaction(
        config, payment_dummy, np_payment_data, refund_data
    )

    # then
    assert payment_response.status == PaymentStatus.FAILED
    assert payment_response.errors


@patch("saleor.payment.gateways.np_atobarai.api.report")
@patch("saleor.payment.gateways.np_atobarai.api.register")
@patch("saleor.payment.gateways.np_atobarai.api.cancel")
def test_reregister_transaction_success(
    mocked_cancel,
    mocked_register,
    mocked_report,
    config,
    payment_dummy,
    np_payment_data,
):
    # given
    refund_data = None
    tracking_number = "123"
<<<<<<< HEAD
    shipping_company_code = "50000"
=======
>>>>>>> 6f985a6f
    payment_dummy.psp_reference = "123"
    new_psp_reference = "234"
    mocked_cancel.return_value = NPResponse(result={}, error_codes=[])
    mocked_register.return_value = NPResponse(
        result={
            "np_transaction_id": new_psp_reference,
        },
        error_codes=[],
    )

    # when
    payment_response = api.reregister_transaction_for_partial_return(
<<<<<<< HEAD
        config,
        payment_dummy,
        np_payment_data,
        shipping_company_code,
        tracking_number,
        refund_data,
=======
        config, payment_dummy, np_payment_data, tracking_number, refund_data
>>>>>>> 6f985a6f
    )

    # then
    mocked_cancel.assert_called_once_with(config, payment_dummy.psp_reference)
    billed_amount = format_price(
        payment_dummy.captured_amount - np_payment_data.amount, np_payment_data.currency
    )
<<<<<<< HEAD
    goods = get_goods_with_discount(config, np_payment_data)
    mocked_register.assert_called_once_with(
        config, np_payment_data, billed_amount, goods
    )
    mocked_report.assert_called_once_with(
        config, shipping_company_code, new_psp_reference, tracking_number
    )
=======
    goods = get_goods_with_discount(np_payment_data)
    mocked_register.assert_called_once_with(
        config, np_payment_data, billed_amount, goods
    )
    mocked_report.assert_called_once_with(config, new_psp_reference, tracking_number)
>>>>>>> 6f985a6f
    assert payment_response.status == PaymentStatus.SUCCESS
    assert payment_response.psp_reference == new_psp_reference


def test_reregister_transaction_no_psp_reference(payment_dummy, np_payment_data):
    # when
    payment_response = api.reregister_transaction_for_partial_return(
<<<<<<< HEAD
        Mock(), payment_dummy, np_payment_data, Mock(), Mock(), Mock()
=======
        Mock(), payment_dummy, np_payment_data, Mock(), Mock()
>>>>>>> 6f985a6f
    )

    # then
    assert payment_response.status == PaymentStatus.FAILED
    assert str(np_payment_data.payment_id) in payment_response.errors[0]
    assert "psp reference is missing" in payment_response.errors[0]


@patch("saleor.payment.gateways.np_atobarai.api.cancel")
def test_reregister_transaction_cancel_error(
    mocked_cancel, config, payment_dummy, np_payment_data
):
    # given
    payment_dummy.psp_reference = "123"
    error_codes = ["1", "2", "3"]
    mocked_cancel.return_value = NPResponse(result={}, error_codes=error_codes)

    # when
    payment_response = api.reregister_transaction_for_partial_return(
<<<<<<< HEAD
        config, payment_dummy, np_payment_data, Mock(), Mock(), Mock()
=======
        config, payment_dummy, np_payment_data, Mock(), Mock()
>>>>>>> 6f985a6f
    )

    # then
    assert payment_response.status == PaymentStatus.FAILED
    assert payment_response.errors == error_codes


@patch("saleor.payment.gateways.np_atobarai.api.register")
@patch("saleor.payment.gateways.np_atobarai.api.cancel")
def test_reregister_transaction_general_error(
    mocked_cancel,
    mocked_register,
    config,
    payment_dummy,
    np_payment_data,
):
    # given
    payment_dummy.psp_reference = "123"
    mocked_cancel.return_value = NPResponse(result={}, error_codes=[])
    error_codes = ["1", "2", "3"]
    mocked_register.return_value = NPResponse(result={}, error_codes=error_codes)

    # when
    payment_response = api.reregister_transaction_for_partial_return(
        config,
        payment_dummy,
        np_payment_data,
        Mock(),
        Mock(),
<<<<<<< HEAD
        Mock(),
=======
>>>>>>> 6f985a6f
    )

    # then
    assert payment_response.status == PaymentStatus.FAILED
    assert payment_response.errors == error_codes


@patch("saleor.payment.gateways.np_atobarai.api.cancel")
@patch("saleor.payment.gateways.np_atobarai.api.register")
def test_register_transaction_pending(
    mocked_register, mocked_cancel, config, np_payment_data
):
    # given
    transaction_id = "123123123"
    register_result = {
        "authori_result": "10",
        "np_transaction_id": transaction_id,
        "authori_hold": ["RE009", "RE015"],
    }
    mocked_register.return_value = NPResponse(result=register_result, error_codes=[])
    mocked_cancel.return_value = NPResponse(result={}, error_codes=[])

    # when
<<<<<<< HEAD
    payment_response = api.register_transaction(config, np_payment_data)
=======
    payment_response = api.register_transaction(None, config, np_payment_data)
>>>>>>> 6f985a6f

    # then
    mocked_register.assert_called_once()
    mocked_cancel.assert_called_once_with(config, transaction_id)
    assert payment_response.status == PaymentStatus.PENDING
    assert len(payment_response.errors) == 2
    for error in payment_response.errors:
        assert "address" in error


def test_cancel_transaction_no_payment(np_payment_data):
    # given
    payment_id = -1
    np_payment_data.payment_id = payment_id

    # when
    payment_response = api.cancel_transaction(Mock(), np_payment_data)

    # then
    assert payment_response.errors == [f"Payment with id {payment_id} does not exist."]<|MERGE_RESOLUTION|>--- conflicted
+++ resolved
@@ -568,10 +568,7 @@
     # given
     refund_data = None
     tracking_number = "123"
-<<<<<<< HEAD
     shipping_company_code = "50000"
-=======
->>>>>>> 6f985a6f
     payment_dummy.psp_reference = "123"
     new_psp_reference = "234"
     mocked_cancel.return_value = NPResponse(result={}, error_codes=[])
@@ -584,16 +581,12 @@
 
     # when
     payment_response = api.reregister_transaction_for_partial_return(
-<<<<<<< HEAD
         config,
         payment_dummy,
         np_payment_data,
         shipping_company_code,
         tracking_number,
         refund_data,
-=======
-        config, payment_dummy, np_payment_data, tracking_number, refund_data
->>>>>>> 6f985a6f
     )
 
     # then
@@ -601,7 +594,6 @@
     billed_amount = format_price(
         payment_dummy.captured_amount - np_payment_data.amount, np_payment_data.currency
     )
-<<<<<<< HEAD
     goods = get_goods_with_discount(config, np_payment_data)
     mocked_register.assert_called_once_with(
         config, np_payment_data, billed_amount, goods
@@ -609,13 +601,6 @@
     mocked_report.assert_called_once_with(
         config, shipping_company_code, new_psp_reference, tracking_number
     )
-=======
-    goods = get_goods_with_discount(np_payment_data)
-    mocked_register.assert_called_once_with(
-        config, np_payment_data, billed_amount, goods
-    )
-    mocked_report.assert_called_once_with(config, new_psp_reference, tracking_number)
->>>>>>> 6f985a6f
     assert payment_response.status == PaymentStatus.SUCCESS
     assert payment_response.psp_reference == new_psp_reference
 
@@ -623,11 +608,7 @@
 def test_reregister_transaction_no_psp_reference(payment_dummy, np_payment_data):
     # when
     payment_response = api.reregister_transaction_for_partial_return(
-<<<<<<< HEAD
         Mock(), payment_dummy, np_payment_data, Mock(), Mock(), Mock()
-=======
-        Mock(), payment_dummy, np_payment_data, Mock(), Mock()
->>>>>>> 6f985a6f
     )
 
     # then
@@ -647,11 +628,7 @@
 
     # when
     payment_response = api.reregister_transaction_for_partial_return(
-<<<<<<< HEAD
         config, payment_dummy, np_payment_data, Mock(), Mock(), Mock()
-=======
-        config, payment_dummy, np_payment_data, Mock(), Mock()
->>>>>>> 6f985a6f
     )
 
     # then
@@ -681,10 +658,7 @@
         np_payment_data,
         Mock(),
         Mock(),
-<<<<<<< HEAD
         Mock(),
-=======
->>>>>>> 6f985a6f
     )
 
     # then
@@ -708,11 +682,7 @@
     mocked_cancel.return_value = NPResponse(result={}, error_codes=[])
 
     # when
-<<<<<<< HEAD
-    payment_response = api.register_transaction(config, np_payment_data)
-=======
     payment_response = api.register_transaction(None, config, np_payment_data)
->>>>>>> 6f985a6f
 
     # then
     mocked_register.assert_called_once()
