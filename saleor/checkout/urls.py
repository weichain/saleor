from django.conf.urls import url

from . import views
from .views.discount import remove_voucher_view

checkout_urlpatterns = [
    url(r"^$", views.checkout_index, name="index"),
<<<<<<< HEAD
=======
    url(r"^start$", views.checkout_start, name="start"),
    url(
        r"^update/(?P<variant_id>\d+)/$", views.update_checkout_line, name="update-line"
    ),
    url(r"^clear/$", views.clear_checkout, name="clear"),
    url(
        r"^shipping-options/$", views.checkout_shipping_options, name="shipping-options"
    ),
>>>>>>> e81494c9
    url(
        r"^shipping-address/", views.checkout_shipping_address, name="shipping-address"
    ),
    url(r"^shipping-method/", views.checkout_shipping_method, name="shipping-method"),
<<<<<<< HEAD
    url(r"^summary/", views.checkout_summary, name="summary"),
    url(r"^remove_voucher/", remove_voucher_view, name="remove-voucher"),
    url(r"^login/", views.checkout_login, name="login"),
]


cart_urlpatterns = [
    url(r"^$", views.cart_index, name="index"),
    url(r"^update/(?P<variant_id>\d+)/$", views.update_cart_line, name="update-line"),
    url(r"^clear-cart/$", views.clear_cart, name="clear-cart"),
    url(r"^summary/$", views.cart_summary, name="summary"),
    url(r"^shipping-options/$", views.cart_shipping_options, name="shipping-options"),
=======
    url(r"^summary/", views.checkout_order_summary, name="summary"),
    url(r"^dropdown/$", views.checkout_dropdown, name="dropdown"),
    url(r"^remove_voucher/", remove_voucher_view, name="remove-voucher"),
    url(r"^login/", views.checkout_login, name="login"),
>>>>>>> e81494c9
]<|MERGE_RESOLUTION|>--- conflicted
+++ resolved
@@ -5,8 +5,6 @@
 
 checkout_urlpatterns = [
     url(r"^$", views.checkout_index, name="index"),
-<<<<<<< HEAD
-=======
     url(r"^start$", views.checkout_start, name="start"),
     url(
         r"^update/(?P<variant_id>\d+)/$", views.update_checkout_line, name="update-line"
@@ -15,28 +13,12 @@
     url(
         r"^shipping-options/$", views.checkout_shipping_options, name="shipping-options"
     ),
->>>>>>> e81494c9
     url(
         r"^shipping-address/", views.checkout_shipping_address, name="shipping-address"
     ),
     url(r"^shipping-method/", views.checkout_shipping_method, name="shipping-method"),
-<<<<<<< HEAD
-    url(r"^summary/", views.checkout_summary, name="summary"),
-    url(r"^remove_voucher/", remove_voucher_view, name="remove-voucher"),
-    url(r"^login/", views.checkout_login, name="login"),
-]
-
-
-cart_urlpatterns = [
-    url(r"^$", views.cart_index, name="index"),
-    url(r"^update/(?P<variant_id>\d+)/$", views.update_cart_line, name="update-line"),
-    url(r"^clear-cart/$", views.clear_cart, name="clear-cart"),
-    url(r"^summary/$", views.cart_summary, name="summary"),
-    url(r"^shipping-options/$", views.cart_shipping_options, name="shipping-options"),
-=======
     url(r"^summary/", views.checkout_order_summary, name="summary"),
     url(r"^dropdown/$", views.checkout_dropdown, name="dropdown"),
     url(r"^remove_voucher/", remove_voucher_view, name="remove-voucher"),
     url(r"^login/", views.checkout_login, name="login"),
->>>>>>> e81494c9
 ]