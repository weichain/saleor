import logging
from collections import defaultdict
from copy import deepcopy
from decimal import Decimal
from typing import TYPE_CHECKING, Dict, Iterable, List, Optional, Tuple

from django.contrib.sites.models import Site
from django.db import transaction

<<<<<<< HEAD
from saleor.order.interface import OrderPaymentAction

=======
>>>>>>> 07d96a47
from ..account.models import User
from ..core import analytics
from ..core.exceptions import AllocationError, InsufficientStock, InsufficientStockData
from ..core.tracing import traced_atomic_transaction
from ..core.transactions import transaction_with_commit_on_errors
from ..payment import ChargeStatus, CustomPaymentChoices, TransactionKind
from ..payment.actions import try_refund
from ..payment.models import Payment, Transaction
from ..payment.utils import create_payment
from ..warehouse.management import (
    deallocate_stock,
    deallocate_stock_for_order,
    decrease_stock,
    get_order_lines_with_track_inventory,
)
from ..warehouse.models import Stock
from . import (
    FulfillmentLineData,
    FulfillmentStatus,
    OrderLineData,
    OrderOrigin,
    OrderStatus,
    events,
    utils,
)
from .capture_payment import capture_payments
from .events import (
    draft_order_created_from_replace_event,
    fulfillment_refunded_event,
    fulfillment_replaced_event,
    order_replacement_created,
    order_returned_event,
)
<<<<<<< HEAD
from .models import Fulfillment, FulfillmentLine, Order, OrderEvent, OrderLine
=======
from .interface import OrderPaymentAction
from .models import Fulfillment, FulfillmentLine, Order, OrderLine
>>>>>>> 07d96a47
from .notifications import (
    send_fulfillment_confirmation_to_customer,
    send_order_canceled_confirmation,
    send_order_confirmed,
    send_order_refunded_confirmation,
    send_payment_confirmation,
)
from .payment_actions import capture_payments, void_payments
from .utils import (
    get_authorized_payments,
    get_captured_payments,
    order_line_needs_automatic_fulfillment,
    recalculate_order,
    restock_fulfillment_lines,
    update_order_status,
)

if TYPE_CHECKING:
    from ..app.models import App
    from ..plugins.manager import PluginsManager
    from ..warehouse.models import Warehouse

logger = logging.getLogger(__name__)


OrderLineIDType = int
QuantityType = int


def order_created(
    order: "Order",
    user: "User",
    app: Optional["App"],
    manager: "PluginsManager",
    from_draft: bool = False,
):
    events.order_created_event(order=order, user=user, app=app, from_draft=from_draft)
    manager.order_created(order)
<<<<<<< HEAD
    payments = get_active_payments(order)
    if payments:
        authorized_payments = [
            p for p in payments if p.charge_status == ChargeStatus.AUTHORIZED
        ]
        if authorized_payments:
            order_authorized(
                order=order,
                user=user,
                app=app,
                payment_actions=[
                    OrderPaymentAction(
                        amount=payment.captured_amount,
                        payment=payment,
                    )
                    for payment in authorized_payments
                ],
                manager=manager,
            )

        captured_payments = [
            p
            for p in payments
            if p.charge_status
            in [
                ChargeStatus.FULLY_CHARGED,
                ChargeStatus.PARTIALLY_CHARGED,
            ]
        ]
        if captured_payments:
            order_captured(
                order=order,
                user=user,
                app=app,
                payment_actions=[
                    OrderPaymentAction(
                        amount=payment.captured_amount,
                        payment=payment,
                    )
                    for payment in captured_payments
                ],
                manager=manager,
            )
=======
    authorized_payments = get_authorized_payments(order)
    if authorized_payments:
        order_authorized(
            order=order,
            user=user,
            app=app,
            amount=authorized_payments[0].total,
            payment=authorized_payments[0],
            manager=manager,
        )

    captured_payments = get_captured_payments(order)
    if captured_payments:
        order_captured(
            order=order,
            user=user,
            app=app,
            payment_actions=[
                OrderPaymentAction(
                    amount=payment.captured_amount,
                    payment=payment,
                )
                for payment in captured_payments
            ],
            manager=manager,
        )
>>>>>>> 07d96a47

    site_settings = Site.objects.get_current().settings
    if site_settings.automatically_confirm_all_new_orders:
        order_confirmed(order, user, app, manager)


def _capture_payments(
    order: "Order",
    user: "User",
    app: Optional["App"],
    manager: "PluginsManager",
) -> List[OrderEvent]:
    payments_to_notify, failed_events = capture_payments(order, manager, user, app)
    order.refresh_from_db()
    if payments_to_notify:
        order_captured(
            order,
            user,
            app,
            payments_to_notify,
            manager,
        )

    return failed_events


def _void_payments(
    order: "Order",
    user: "User",
    app: Optional["App"],
    manager: "PluginsManager",
) -> List[OrderEvent]:
    payments_to_notify, failed_events = void_payments(order, manager, user, app)
    order.refresh_from_db()
    if payments_to_notify:
        order_voided(
            order,
            user,
            app,
            payments_to_notify,
            manager,
        )

    return failed_events


def order_confirmed(
    order: "Order",
    user: "User",
    app: Optional["App"],
    manager: "PluginsManager",
    send_confirmation_email: bool = False,
):
    """Order confirmed.

    Trigger event, capture, plugin hooks and optionally confirmation email.
    """
    _capture_payments(order, user, app, manager)
    events.order_confirmed_event(order=order, user=user, app=app)
    manager.order_confirmed(order)
    if send_confirmation_email:
        send_order_confirmed(order, user, app, manager)


def handle_fully_paid_order(
    manager: "PluginsManager",
    order: "Order",
    user: Optional["User"] = None,
    app: Optional["App"] = None,
):
    events.order_fully_paid_event(order=order, user=user, app=app)
    if order.get_customer_email():
        send_payment_confirmation(order, manager)

        if utils.order_needs_automatic_fulfillment(order):
            automatically_fulfill_digital_lines(order, manager)
    try:
        analytics.report_order(order.tracking_client_id, order)
    except Exception:
        # Analytics failing should not abort the checkout flow
        logger.exception("Recording order in analytics failed")
    manager.order_fully_paid(order)
    manager.order_updated(order)


@traced_atomic_transaction()
def cancel_order(
    order: "Order",
    user: Optional["User"],
    app: Optional["App"],
    manager: "PluginsManager",
):
    """Cancel order.

    Release allocation of unfulfilled order items.
    """

    events.order_canceled_event(order=order, user=user, app=app)
    deallocate_stock_for_order(order, manager)
    order.status = OrderStatus.CANCELED
    order.save(update_fields=["status"])

    transaction.on_commit(lambda: manager.order_cancelled(order))
    transaction.on_commit(lambda: manager.order_updated(order))

    send_order_canceled_confirmation(order, user, app, manager)


def make_refund(order: Order, payments: List[OrderPaymentAction], info):
    not_refunded_payments = []

    for item in payments:
        payment = item.payment
        amount = item.amount

        transaction = try_refund(
            order=order,
            user=info.context.user,
            app=info.context.app,
            payment=payment,
            manager=info.context.plugins,
            channel_slug=order.channel.slug,
            amount=amount,
        )
        # Confirm that we changed the status to refund. Some payment can receive
        # asynchronous webhook with update status
        if transaction.kind != TransactionKind.REFUND:
            not_refunded_payments.append(payment.id)

    total_amount = sum([item.amount for item in payments])
    order.fulfillments.create(
        status=FulfillmentStatus.REFUNDED, total_refund_amount=total_amount
    )

    refunded_payments = [
        item for item in payments if item.payment.id not in not_refunded_payments
    ]

    order_refunded(
        order,
        info.context.user,
        info.context.app,
        refunded_payments,
        info.context.plugins,
    )


def order_refunded(
    order: "Order",
    user: Optional["User"],
    app: Optional["App"],
    payments: List[OrderPaymentAction],
    manager: "PluginsManager",
    *,
    send_notification: bool = True,
):
    for item in payments:
        events.payment_refunded_event(
            order=order,
            user=user,
            app=app,
            amount=item.amount,
            payment=item.payment,
        )
    manager.order_updated(order)

    if send_notification:
        # Payments related to an order should have the same currency as the order.
        send_order_refunded_confirmation(
            order, user, app, payments, order.currency, manager
        )


def order_voided(
    order: "Order",
    user: Optional["User"],
    app: Optional["App"],
    payment_actions: List["OrderPaymentAction"],
    manager: "PluginsManager",
):
    for action in payment_actions:
        events.payment_voided_event(
            order=order, user=user, app=app, payment=action.payment
        )
    manager.order_updated(order)


def order_returned(
    order: "Order",
    user: Optional["User"],
    app: Optional["App"],
    returned_lines: List[Tuple[QuantityType, OrderLine]],
):
    order_returned_event(order=order, user=user, app=app, returned_lines=returned_lines)
    update_order_status(order)


@traced_atomic_transaction()
def order_fulfilled(
    fulfillments: List["Fulfillment"],
    user: "User",
    app: Optional["App"],
    fulfillment_lines: List["FulfillmentLine"],
    manager: "PluginsManager",
    notify_customer=True,
):
    order = fulfillments[0].order
    update_order_status(order)
    events.fulfillment_fulfilled_items_event(
        order=order, user=user, app=app, fulfillment_lines=fulfillment_lines
    )
    transaction.on_commit(lambda: manager.order_updated(order))

    for fulfillment in fulfillments:
        transaction.on_commit(lambda: manager.fulfillment_created(fulfillment))

    if order.status == OrderStatus.FULFILLED:
        transaction.on_commit(lambda: manager.order_fulfilled(order))

    if notify_customer:
        for fulfillment in fulfillments:
            send_fulfillment_confirmation_to_customer(
                order, fulfillment, user, app, manager
            )


@traced_atomic_transaction()
def order_awaits_fulfillment_approval(
    fulfillments: List["Fulfillment"],
    user: "User",
    app: Optional["App"],
    fulfillment_lines: List["FulfillmentLine"],
    manager: "PluginsManager",
    _notify_customer=True,
):
    order = fulfillments[0].order
    update_order_status(order)
    events.fulfillment_awaits_approval_event(
        order=order, user=user, app=app, fulfillment_lines=fulfillment_lines
    )
    transaction.on_commit(lambda: manager.order_updated(order))


def order_shipping_updated(order: "Order", manager: "PluginsManager"):
    recalculate_order(order)
    manager.order_updated(order)


def order_authorized(
    order: "Order",
    user: Optional["User"],
    app: Optional["App"],
    payment_actions: List[OrderPaymentAction],
    manager: "PluginsManager",
):
    for action in payment_actions:
        events.payment_authorized_event(
            order=order,
            user=user,
            app=app,
            amount=action.amount,
            payment=action.payment,
        )
    manager.order_updated(order)


def order_captured(
    order: "Order",
    user: Optional["User"],
    app: Optional["App"],
    payment_actions: List[OrderPaymentAction],
    manager: "PluginsManager",
):
<<<<<<< HEAD
    for action in payment_actions:
=======
    for amount_and_payment in payment_actions:
>>>>>>> 07d96a47
        events.payment_captured_event(
            order=order,
            user=user,
            app=app,
            amount=action.amount,
            payment=action.payment,
        )
    manager.order_updated(order)
    if order.is_fully_paid():
        handle_fully_paid_order(manager, order, user, app)


def fulfillment_tracking_updated(
    fulfillment: "Fulfillment",
    user: "User",
    app: Optional["App"],
    tracking_number: str,
    manager: "PluginsManager",
):
    events.fulfillment_tracking_updated_event(
        order=fulfillment.order,
        user=user,
        app=app,
        tracking_number=tracking_number,
        fulfillment=fulfillment,
    )
    manager.order_updated(fulfillment.order)


@traced_atomic_transaction()
def cancel_fulfillment(
    fulfillment: "Fulfillment",
    user: "User",
    app: Optional["App"],
    warehouse: Optional["Warehouse"],
    manager: "PluginsManager",
):
    """Cancel fulfillment.

    Return products to corresponding stocks if warehouse was defined.
    """
    fulfillment = Fulfillment.objects.select_for_update().get(pk=fulfillment.pk)
    events.fulfillment_canceled_event(
        order=fulfillment.order, user=user, app=app, fulfillment=fulfillment
    )
    if warehouse:
        restock_fulfillment_lines(fulfillment, warehouse)
        events.fulfillment_restocked_items_event(
            order=fulfillment.order,
            user=user,
            app=app,
            fulfillment=fulfillment,
            warehouse_pk=warehouse.pk,
        )
    fulfillment.status = FulfillmentStatus.CANCELED
    fulfillment.save(update_fields=["status"])
    update_order_status(fulfillment.order)
    transaction.on_commit(lambda: manager.fulfillment_canceled(fulfillment))
    transaction.on_commit(lambda: manager.order_updated(fulfillment.order))
    return fulfillment


@traced_atomic_transaction()
def cancel_waiting_fulfillment(
    fulfillment: "Fulfillment",
    user: "User",
    app: Optional["App"],
    manager: "PluginsManager",
):
    """Cancel fulfillment which is in waiting for approval state."""
    fulfillment = Fulfillment.objects.get(pk=fulfillment.pk)
    events.fulfillment_canceled_event(
        order=fulfillment.order, user=user, app=app, fulfillment=None
    )
    fulfillment.delete()
    update_order_status(fulfillment.order)
    transaction.on_commit(lambda: manager.fulfillment_canceled(fulfillment))
    transaction.on_commit(lambda: manager.order_updated(fulfillment.order))


@traced_atomic_transaction()
def approve_fulfillment(
    fulfillment: Fulfillment,
    user: "User",
    app: Optional["App"],
    manager: "PluginsManager",
    notify_customer=True,
):
    fulfillment.status = FulfillmentStatus.FULFILLED
    fulfillment.save()
    order = fulfillment.order
    if notify_customer:
        send_fulfillment_confirmation_to_customer(
            fulfillment.order, fulfillment, user, app, manager
        )
    events.fulfillment_fulfilled_items_event(
        order=order, user=user, app=app, fulfillment_lines=list(fulfillment.lines.all())
    )
    lines_to_fulfill = [
        OrderLineData(
            line=f_line.order_line,
            quantity=f_line.quantity,
            variant=f_line.order_line.variant,
            warehouse_pk=str(f_line.stock.warehouse_id),  # type: ignore
        )
        for f_line in fulfillment.lines.all()
    ]
    fulfill_order_lines(lines_to_fulfill, manager)
    order.refresh_from_db()
    update_order_status(order)

    transaction.on_commit(lambda: manager.order_updated(order))
    if order.status == OrderStatus.FULFILLED:
        transaction.on_commit(lambda: manager.order_fulfilled(order))

    return fulfillment


@traced_atomic_transaction()
def mark_order_as_paid(
    order: "Order",
    request_user: "User",
    app: Optional["App"],
    manager: "PluginsManager",
    external_reference: Optional[str] = None,
):
    """Mark order as paid.

    Allows to create a payment for an order without actually performing any
    payment by the gateway.
    """

    payment = create_payment(
        gateway=CustomPaymentChoices.MANUAL,
        payment_token="",
        currency=order.total.gross.currency,
        email=order.user_email,
        total=order.total.gross.amount,
        order=order,
        external_reference=external_reference,
    )
    payment.charge_status = ChargeStatus.FULLY_CHARGED
    payment.captured_amount = order.total.gross.amount
    payment.save(update_fields=["captured_amount", "charge_status", "modified"])

    Transaction.objects.create(
        payment=payment,
        action_required=False,
        kind=TransactionKind.EXTERNAL,
        token=external_reference or "",
        is_success=True,
        amount=order.total.gross.amount,
        currency=order.total.gross.currency,
        gateway_response={},
    )
    events.order_manually_marked_as_paid_event(
        order=order,
        user=request_user,
        app=app,
        transaction_reference=external_reference,
    )
    manager.order_fully_paid(order)
    manager.order_updated(order)
    order.update_total_paid()


@traced_atomic_transaction()
def fulfill_order_lines(
    order_lines_info: Iterable["OrderLineData"], manager: "PluginsManager"
):
    """Fulfill order line with given quantity."""
    lines_to_decrease_stock = get_order_lines_with_track_inventory(order_lines_info)
    if lines_to_decrease_stock:
        decrease_stock(lines_to_decrease_stock, manager)
    order_lines = []
    for line_info in order_lines_info:
        line = line_info.line
        line.quantity_fulfilled += line_info.quantity
        order_lines.append(line)

    OrderLine.objects.bulk_update(order_lines, ["quantity_fulfilled"])


@traced_atomic_transaction()
def automatically_fulfill_digital_lines(order: "Order", manager: "PluginsManager"):
    """Fulfill all digital lines which have enabled automatic fulfillment setting.

    Send confirmation email afterward.
    """
    digital_lines = order.lines.filter(
        is_shipping_required=False, variant__digital_content__isnull=False
    )
    digital_lines = digital_lines.prefetch_related("variant__digital_content")

    if not digital_lines:
        return
    fulfillment, _ = Fulfillment.objects.get_or_create(order=order)

    fulfillments = []
    lines_info = []
    for line in digital_lines:
        if not order_line_needs_automatic_fulfillment(line):
            continue
        variant = line.variant
        if variant:
            digital_content = variant.digital_content
            digital_content.urls.create(line=line)
        quantity = line.quantity
        fulfillments.append(
            FulfillmentLine(fulfillment=fulfillment, order_line=line, quantity=quantity)
        )
        warehouse_pk = line.allocations.first().stock.warehouse.pk  # type: ignore
        lines_info.append(
            OrderLineData(
                line=line,
                quantity=quantity,
                variant=line.variant,
                warehouse_pk=warehouse_pk,
            )
        )

    FulfillmentLine.objects.bulk_create(fulfillments)
    fulfill_order_lines(lines_info, manager)

    send_fulfillment_confirmation_to_customer(
        order, fulfillment, user=order.user, app=None, manager=manager
    )
    update_order_status(order)


def _create_fulfillment_lines(
    fulfillment: Fulfillment,
    warehouse_pk: str,
    lines_data: List[Dict],
    channel_slug: str,
    manager: "PluginsManager",
    decrease_stock: bool = True,
) -> List[FulfillmentLine]:
    """Modify stocks and allocations. Return list of unsaved FulfillmentLines.

    Args:
        fulfillment (Fulfillment): Fulfillment to create lines
        warehouse_pk (str): Warehouse to fulfill order.
        lines_data (List[Dict]): List with information from which system
            create FulfillmentLines. Example:
                [
                    {
                        "order_line": (OrderLine),
                        "quantity": (int),
                    },
                    ...
                ]
        channel_slug (str): Channel for which fulfillment lines should be created.
        manager (PluginsManager): Plugin manager from given context
        decrease_stock (Bool): Stocks will get decreased if this is True.

    Return:
        List[FulfillmentLine]: Unsaved fulfillmet lines created for this fulfillment
            based on information form `lines`

    Raise:
        InsufficientStock: If system hasn't containt enough item in stock for any line.

    """
    lines = [line_data["order_line"] for line_data in lines_data]
    variants = [line.variant for line in lines]
    stocks = (
        Stock.objects.for_channel(channel_slug)
        .filter(warehouse_id=warehouse_pk, product_variant__in=variants)
        .select_related("product_variant")
    )

    variant_to_stock: Dict[str, List[Stock]] = defaultdict(list)
    for stock in stocks:
        variant_to_stock[stock.product_variant_id].append(stock)

    insufficient_stocks = []
    fulfillment_lines = []
    lines_info = []
    for line in lines_data:
        quantity = line["quantity"]
        order_line = line["order_line"]
        if quantity > 0:
            line_stocks = variant_to_stock.get(order_line.variant_id)
            if line_stocks is None:
                error_data = InsufficientStockData(
                    variant=order_line.variant,
                    order_line=order_line,
                    warehouse_pk=warehouse_pk,
                )
                insufficient_stocks.append(error_data)
                continue
            stock = line_stocks[0]
            lines_info.append(
                OrderLineData(
                    line=order_line,
                    quantity=quantity,
                    variant=order_line.variant,
                    warehouse_pk=warehouse_pk,
                )
            )
            if order_line.is_digital:
                order_line.variant.digital_content.urls.create(line=order_line)
            fulfillment_lines.append(
                FulfillmentLine(
                    order_line=order_line,
                    fulfillment=fulfillment,
                    quantity=quantity,
                    stock=stock,
                )
            )

    if insufficient_stocks:
        raise InsufficientStock(insufficient_stocks)

    if lines_info and decrease_stock:
        fulfill_order_lines(lines_info, manager)

    return fulfillment_lines


@traced_atomic_transaction()
def create_fulfillments(
    user: "User",
    app: Optional["App"],
    order: "Order",
    fulfillment_lines_for_warehouses: Dict,
    manager: "PluginsManager",
    notify_customer: bool = True,
    approved: bool = True,
) -> List[Fulfillment]:
    """Fulfill order.

    Function create fulfillments with lines.
    Next updates Order based on created fulfillments.

    Args:
        user (User): User who trigger this action.
        app (App): App that trigger the action.
        order (Order): Order to fulfill
        fulfillment_lines_for_warehouses (Dict): Dict with information from which
            system create fulfillments. Example:
                {
                    (Warehouse.pk): [
                        {
                            "order_line": (OrderLine),
                            "quantity": (int),
                        },
                        ...
                    ]
                }
        manager (PluginsManager): Base manager for handling plugins logic.
        notify_customer (bool): If `True` system send email about
            fulfillments to customer.
        approved (Boolean): fulfillments will have status fulfilled if it's True,
            otherwise waiting_for_approval.

    Return:
        List[Fulfillment]: Fulfillmet with lines created for this order
            based on information form `fulfillment_lines_for_warehouses`


    Raise:
        InsufficientStock: If system hasn't containt enough item in stock for any line.

    """
    fulfillments: List[Fulfillment] = []
    fulfillment_lines: List[FulfillmentLine] = []
    status = (
        FulfillmentStatus.FULFILLED
        if approved
        else FulfillmentStatus.WAITING_FOR_APPROVAL
    )
    for warehouse_pk in fulfillment_lines_for_warehouses:
        fulfillment = Fulfillment.objects.create(order=order, status=status)
        fulfillments.append(fulfillment)
        fulfillment_lines.extend(
            _create_fulfillment_lines(
                fulfillment,
                warehouse_pk,
                fulfillment_lines_for_warehouses[warehouse_pk],
                order.channel.slug,
                manager,
                decrease_stock=approved,
            )
        )

    FulfillmentLine.objects.bulk_create(fulfillment_lines)
    post_creation_func = (
        order_fulfilled if approved else order_awaits_fulfillment_approval
    )
    transaction.on_commit(
        lambda: post_creation_func(  # type: ignore
            fulfillments,
            user,
            app,
            fulfillment_lines,
            manager,
            notify_customer,
        )
    )
    return fulfillments


def _get_fulfillment_line_if_exists(
    fulfillment_lines: List[FulfillmentLine], order_line_id, stock_id=None
):
    for line in fulfillment_lines:
        if line.order_line_id == order_line_id and line.stock_id == stock_id:
            return line
    return None


def _get_fulfillment_line(
    target_fulfillment: Fulfillment,
    lines_in_target_fulfillment: List[FulfillmentLine],
    order_line_id: int,
    stock_id: Optional[int] = None,
) -> Tuple[FulfillmentLine, bool]:
    """Get fulfillment line if extists or create new fulfillment line object."""
    # Check if line for order_line_id and stock_id does not exist in DB.
    moved_line = _get_fulfillment_line_if_exists(
        lines_in_target_fulfillment,
        order_line_id,
        stock_id,
    )
    fulfillment_line_existed = True
    if not moved_line:
        # Create new not saved FulfillmentLine object and assign it to target
        # fulfillment
        fulfillment_line_existed = False
        moved_line = FulfillmentLine(
            fulfillment=target_fulfillment,
            order_line_id=order_line_id,
            stock_id=stock_id,
            quantity=0,
        )
    return moved_line, fulfillment_line_existed


@traced_atomic_transaction()
def _move_order_lines_to_target_fulfillment(
    order_lines_to_move: List[OrderLineData],
    target_fulfillment: Fulfillment,
    manager: "PluginsManager",
) -> List[FulfillmentLine]:
    """Move order lines with given quantity to the target fulfillment."""
    fulfillment_lines_to_create: List[FulfillmentLine] = []
    order_lines_to_update: List[OrderLine] = []

    lines_to_dellocate: List[OrderLineData] = []
    for line_data in order_lines_to_move:
        line_to_move = line_data.line
        quantity_to_move = line_data.quantity

        # calculate the quantity fulfilled/unfulfilled to move
        unfulfilled_to_move = min(line_to_move.quantity_unfulfilled, quantity_to_move)
        line_to_move.quantity_fulfilled += unfulfilled_to_move

        fulfillment_line = FulfillmentLine(
            fulfillment=target_fulfillment,
            order_line_id=line_to_move.id,
            stock_id=None,
            quantity=unfulfilled_to_move,
        )

        # update current lines with new value of quantity
        order_lines_to_update.append(line_to_move)

        fulfillment_lines_to_create.append(fulfillment_line)

        line_allocations_exists = line_to_move.allocations.exists()
        if line_allocations_exists:
            lines_to_dellocate.append(
                OrderLineData(line=line_to_move, quantity=unfulfilled_to_move)
            )

    if lines_to_dellocate:
        try:
            deallocate_stock(lines_to_dellocate, manager)
        except AllocationError as e:
            lines = [str(line.pk) for line in e.order_lines]
            logger.warning(
                "Unable to deallocate stock for lines.", extra={"lines": lines}
            )

    created_fulfillment_lines = FulfillmentLine.objects.bulk_create(
        fulfillment_lines_to_create
    )
    OrderLine.objects.bulk_update(order_lines_to_update, ["quantity_fulfilled"])
    return created_fulfillment_lines


@traced_atomic_transaction()
def _move_fulfillment_lines_to_target_fulfillment(
    fulfillment_lines_to_move: List[FulfillmentLineData],
    lines_in_target_fulfillment: List[FulfillmentLine],
    target_fulfillment: Fulfillment,
):
    """Move fulfillment lines with given quantity to the target fulfillment."""
    fulfillment_lines_to_create: List[FulfillmentLine] = []
    fulfillment_lines_to_update: List[FulfillmentLine] = []
    empty_fulfillment_lines_to_delete: List[FulfillmentLine] = []

    for fulfillment_line_data in fulfillment_lines_to_move:
        fulfillment_line = fulfillment_line_data.line
        quantity_to_move = fulfillment_line_data.quantity

        moved_line, fulfillment_line_existed = _get_fulfillment_line(
            target_fulfillment=target_fulfillment,
            lines_in_target_fulfillment=lines_in_target_fulfillment,
            order_line_id=fulfillment_line.order_line_id,
            stock_id=fulfillment_line.stock_id,
        )

        # calculate the quantity fulfilled/unfulfilled/to move
        fulfilled_to_move = min(fulfillment_line.quantity, quantity_to_move)
        quantity_to_move -= fulfilled_to_move
        moved_line.quantity += fulfilled_to_move
        fulfillment_line.quantity -= fulfilled_to_move

        if fulfillment_line.quantity == 0:
            # the fulfillment line without any items will be deleted
            empty_fulfillment_lines_to_delete.append(fulfillment_line)
        else:
            # update with new quantity value
            fulfillment_lines_to_update.append(fulfillment_line)

        if moved_line.quantity > 0 and not fulfillment_line_existed:
            # If this is new type of (order_line, stock) then we create new fulfillment
            # line
            fulfillment_lines_to_create.append(moved_line)
        elif fulfillment_line_existed:
            # if target fulfillment already have the same line, we  just update the
            # quantity
            fulfillment_lines_to_update.append(moved_line)

    # update the fulfillment lines with new values
    FulfillmentLine.objects.bulk_update(fulfillment_lines_to_update, ["quantity"])
    FulfillmentLine.objects.bulk_create(fulfillment_lines_to_create)

    # Remove the empty fulfillment lines
    FulfillmentLine.objects.filter(
        id__in=[f.id for f in empty_fulfillment_lines_to_delete]
    ).delete()


def __get_shipping_refund_amount(
    refund_shipping_costs: bool,
    refund_amount: Decimal,
    shipping_price: Decimal,
) -> Optional[Decimal]:
    # We set shipping refund amount only when refund amount is calculated by Saleor
    shipping_refund_amount = None
    if refund_shipping_costs and refund_amount == 0:
        shipping_refund_amount = shipping_price
    return shipping_refund_amount


def create_refund_fulfillment(
    user: Optional["User"],
    app: Optional["App"],
    order,
    payments: List[OrderPaymentAction],
    order_lines_to_refund: List[OrderLineData],
    fulfillment_lines_to_refund: List[FulfillmentLineData],
    manager: "PluginsManager",
):
    """Proceed with all steps required for refunding products.

    Calculate refunds for products based on the order's lines and fulfillment
    lines.  The logic takes the list of order lines, fulfillment lines, and their
    quantities which is used to create the refund fulfillment. The stock for
    unfulfilled lines will be deallocated.
    """
    refund_shipping_costs = False
    # Amount to be eventually specified in the Fulfillment object.
    counted_shipping_amount = None
    for item in payments:
        if item.include_shipping_costs:
            if item.amount == 0:
                counted_shipping_amount = order.shipping_price_gross_amount
            refund_shipping_costs = True
            if not item.from_deprecated_request:
                shipping_refund_amount = __get_shipping_refund_amount(
                    item.include_shipping_costs,
                    item.amount,
                    order.shipping_price_gross_amount,
                )
                if shipping_refund_amount:
                    item.amount = shipping_refund_amount

    refund_amount = Decimal(sum([item.amount for item in payments if item.amount]))

    with transaction_with_commit_on_errors():
        total_refund_amount = _process_refund(
            user=user,
            app=app,
            order=order,
            payments=payments,
            order_lines_to_refund=order_lines_to_refund,
            fulfillment_lines_to_refund=fulfillment_lines_to_refund,
            amount=refund_amount,
            refund_shipping_costs=refund_shipping_costs,
            manager=manager,
        )

        refunded_fulfillment = Fulfillment.objects.create(
            status=FulfillmentStatus.REFUNDED,
            order=order,
            total_refund_amount=total_refund_amount,
            shipping_refund_amount=counted_shipping_amount,
        )
        created_fulfillment_lines = _move_order_lines_to_target_fulfillment(
            order_lines_to_move=order_lines_to_refund,
            target_fulfillment=refunded_fulfillment,
            manager=manager,
        )

        _move_fulfillment_lines_to_target_fulfillment(
            fulfillment_lines_to_move=fulfillment_lines_to_refund,
            lines_in_target_fulfillment=created_fulfillment_lines,
            target_fulfillment=refunded_fulfillment,
        )

        Fulfillment.objects.filter(
            order=order, lines=None, status=FulfillmentStatus.FULFILLED
        ).delete()
        transaction.on_commit(lambda: manager.order_updated(order))

    return refunded_fulfillment


def _populate_replace_order_fields(original_order: "Order"):
    replace_order = Order()
    replace_order.status = OrderStatus.DRAFT
    replace_order.user_id = original_order.user_id
    replace_order.language_code = original_order.language_code
    replace_order.user_email = original_order.user_email
    replace_order.currency = original_order.currency
    replace_order.channel = original_order.channel
    replace_order.display_gross_prices = original_order.display_gross_prices
    replace_order.redirect_url = original_order.redirect_url
    replace_order.original = original_order
    replace_order.origin = OrderOrigin.REISSUE
    replace_order.metadata = original_order.metadata
    replace_order.private_metadata = original_order.private_metadata

    if original_order.billing_address:
        original_order.billing_address.pk = None
        replace_order.billing_address = original_order.billing_address
        replace_order.billing_address.save()
    if original_order.shipping_address:
        original_order.shipping_address.pk = None
        replace_order.shipping_address = original_order.shipping_address
        replace_order.shipping_address.save()
    replace_order.save()
    original_order.refresh_from_db()
    return replace_order


@traced_atomic_transaction()
def create_replace_order(
    user: Optional[User],
    app: Optional["App"],
    original_order: "Order",
    order_lines_to_replace: List[OrderLineData],
    fulfillment_lines_to_replace: List[FulfillmentLineData],
) -> "Order":
    """Create draft order with lines to replace."""

    replace_order = _populate_replace_order_fields(original_order)
    order_line_to_create: Dict[OrderLineIDType, OrderLine] = dict()

    # iterate over lines without fulfillment to get the items for replace.
    # deepcopy to not lose the reference for lines assigned to original order
    for line_data in deepcopy(order_lines_to_replace):
        order_line = line_data.line
        order_line_id = order_line.pk
        order_line.pk = None
        order_line.order = replace_order
        order_line.quantity = line_data.quantity
        order_line.quantity_fulfilled = 0
        # we set order_line_id as a key to use it for iterating over fulfillment items
        order_line_to_create[order_line_id] = order_line

    order_lines_with_fulfillment = OrderLine.objects.in_bulk(
        [line_data.line.order_line_id for line_data in fulfillment_lines_to_replace]
    )
    for fulfillment_line_data in fulfillment_lines_to_replace:
        fulfillment_line = fulfillment_line_data.line
        order_line_id = fulfillment_line.order_line_id

        # if order_line_id exists in order_line_to_create, it means that we already have
        # prepared new order_line for this fulfillment. In that case we need to increase
        # quantity amount of new order_line by fulfillment_line.quantity
        if order_line_id in order_line_to_create:
            order_line_to_create[
                order_line_id
            ].quantity += fulfillment_line_data.quantity
            continue

        order_line_from_fulfillment = order_lines_with_fulfillment.get(order_line_id)
        order_line = order_line_from_fulfillment  # type: ignore
        order_line_id = order_line.pk
        order_line.pk = None
        order_line.order = replace_order
        order_line.quantity = fulfillment_line_data.quantity
        order_line.quantity_fulfilled = 0
        order_line_to_create[order_line_id] = order_line

    lines_to_create = order_line_to_create.values()
    OrderLine.objects.bulk_create(lines_to_create)

    recalculate_order(replace_order)

    draft_order_created_from_replace_event(
        draft_order=replace_order,
        original_order=original_order,
        user=user,
        app=app,
        lines=[(line.quantity, line) for line in lines_to_create],
    )
    return replace_order


def _move_lines_to_return_fulfillment(
    order_lines: List[OrderLineData],
    fulfillment_lines: List[FulfillmentLineData],
    fulfillment_status: str,
    order: "Order",
    total_refund_amount: Optional[Decimal],
    shipping_refund_amount: Optional[Decimal],
    manager: "PluginsManager",
) -> Fulfillment:
    target_fulfillment = Fulfillment.objects.create(
        status=fulfillment_status,
        order=order,
        total_refund_amount=total_refund_amount,
        shipping_refund_amount=shipping_refund_amount,
    )
    lines_in_target_fulfillment = _move_order_lines_to_target_fulfillment(
        order_lines_to_move=order_lines,
        target_fulfillment=target_fulfillment,
        manager=manager,
    )

    fulfillment_lines_already_refunded = FulfillmentLine.objects.filter(
        fulfillment__order=order, fulfillment__status=FulfillmentStatus.REFUNDED
    ).values_list("id", flat=True)

    refunded_fulfillment_lines_to_return = []
    fulfillment_lines_to_return = []

    for line_data in fulfillment_lines:
        if line_data.line.id in fulfillment_lines_already_refunded:
            # item already refunded should be moved to fulfillment with status
            # REFUNDED_AND_RETURNED
            refunded_fulfillment_lines_to_return.append(line_data)
        else:
            # the rest of the items should be moved to target fulfillment
            fulfillment_lines_to_return.append(line_data)

    _move_fulfillment_lines_to_target_fulfillment(
        fulfillment_lines_to_move=fulfillment_lines_to_return,
        lines_in_target_fulfillment=lines_in_target_fulfillment,
        target_fulfillment=target_fulfillment,
    )

    if refunded_fulfillment_lines_to_return:
        if fulfillment_status == FulfillmentStatus.REFUNDED_AND_RETURNED:
            refund_and_return_fulfillment = target_fulfillment
        else:
            refund_and_return_fulfillment = Fulfillment.objects.create(
                status=FulfillmentStatus.REFUNDED_AND_RETURNED, order=order
            )
        _move_fulfillment_lines_to_target_fulfillment(
            fulfillment_lines_to_move=refunded_fulfillment_lines_to_return,
            lines_in_target_fulfillment=[],
            target_fulfillment=refund_and_return_fulfillment,
        )

    return target_fulfillment


def _move_lines_to_replace_fulfillment(
    order_lines_to_replace: List[OrderLineData],
    fulfillment_lines_to_replace: List[FulfillmentLineData],
    order: "Order",
    manager: "PluginsManager",
) -> Fulfillment:
    target_fulfillment = Fulfillment.objects.create(
        status=FulfillmentStatus.REPLACED, order=order
    )
    lines_in_target_fulfillment = _move_order_lines_to_target_fulfillment(
        order_lines_to_move=order_lines_to_replace,
        target_fulfillment=target_fulfillment,
        manager=manager,
    )
    _move_fulfillment_lines_to_target_fulfillment(
        fulfillment_lines_to_move=fulfillment_lines_to_replace,
        lines_in_target_fulfillment=lines_in_target_fulfillment,
        target_fulfillment=target_fulfillment,
    )
    return target_fulfillment


@traced_atomic_transaction()
def create_return_fulfillment(
    user: Optional["User"],
    app: Optional["App"],
    order: "Order",
    order_lines: List[OrderLineData],
    fulfillment_lines: List[FulfillmentLineData],
    total_refund_amount: Decimal,
    shipping_refund_amount: Optional[Decimal],
    manager: "PluginsManager",
) -> Fulfillment:
    status = FulfillmentStatus.RETURNED
    if total_refund_amount > 0:
        status = FulfillmentStatus.REFUNDED_AND_RETURNED
    with traced_atomic_transaction():
        return_fulfillment = _move_lines_to_return_fulfillment(
            order_lines=order_lines,
            fulfillment_lines=fulfillment_lines,
            fulfillment_status=status,
            order=order,
            total_refund_amount=total_refund_amount,
            shipping_refund_amount=shipping_refund_amount,
            manager=manager,
        )
        returned_lines: Dict[OrderLineIDType, Tuple[QuantityType, OrderLine]] = dict()
        order_lines_with_fulfillment = OrderLine.objects.in_bulk(
            [line_data.line.order_line_id for line_data in fulfillment_lines]
        )
        for line_data in order_lines:
            returned_lines[line_data.line.id] = (line_data.quantity, line_data.line)
        for line_data in fulfillment_lines:
            order_line = order_lines_with_fulfillment.get(line_data.line.order_line_id)
            returned_line = returned_lines.get(order_line.id)  # type: ignore
            if returned_line:
                quantity, line = returned_line
                quantity += line_data.quantity
                returned_lines[order_line.id] = (quantity, line)  # type: ignore
            else:
                returned_lines[order_line.id] = (  # type: ignore
                    line_data.quantity,
                    order_line,
                )
        returned_lines_list = list(returned_lines.values())
        transaction.on_commit(
            lambda: order_returned(
                order,
                user=user,
                app=app,
                returned_lines=returned_lines_list,
            )
        )

    return return_fulfillment


@traced_atomic_transaction()
def process_replace(
    user: Optional["User"],
    app: Optional["App"],
    order: "Order",
    order_lines: List[OrderLineData],
    fulfillment_lines: List[FulfillmentLineData],
    manager: "PluginsManager",
) -> Tuple[Fulfillment, Optional["Order"]]:
    """Create replace fulfillment and new draft order.

    Move all requested lines to fulfillment with status replaced. Based on original
    order create the draft order with all user details, and requested lines.
    """

    replace_fulfillment = _move_lines_to_replace_fulfillment(
        order_lines_to_replace=order_lines,
        fulfillment_lines_to_replace=fulfillment_lines,
        order=order,
        manager=manager,
    )
    new_order = create_replace_order(
        user=user,
        app=app,
        original_order=order,
        order_lines_to_replace=order_lines,
        fulfillment_lines_to_replace=fulfillment_lines,
    )
    replaced_lines = [(line.quantity, line) for line in new_order.lines.all()]
    fulfillment_replaced_event(
        order=order,
        user=user,
        app=app,
        replaced_lines=replaced_lines,
    )
    order_replacement_created(
        original_order=order,
        replace_order=new_order,
        user=user,
        app=app,
    )

    return replace_fulfillment, new_order


def create_fulfillments_for_returned_products(
    user: Optional["User"],
    app: Optional["App"],
    order: "Order",
    payment: Optional[Payment],
    order_lines: List[OrderLineData],
    fulfillment_lines: List[FulfillmentLineData],
    manager: "PluginsManager",
    refund: bool = False,
    amount: Decimal = Decimal("0"),
    refund_shipping_costs=False,
) -> Tuple[Fulfillment, Optional[Fulfillment], Optional[Order]]:
    """Process the request for replacing or returning the products.

    Process the refund when the refund is set to True. The amount of refund will be
    calculated for all lines with statuses different from refunded.  The lines which
    are set to replace will not be included in the refund amount.

    If the amount is provided, the refund will be used for this amount.

    If refund_shipping_costs is True, the calculated refund amount will include
    shipping costs.

    All lines with replace set to True will be used to create a new draft order, with
    the same order details as the original order.  These lines will be moved to
    fulfillment with status replaced. The events with relation to new order will be
    created.

    All lines with replace set to False will be moved to fulfillment with status
    returned/refunded_and_returned - depends on refund flag and current line status.
    If the fulfillment line has refunded status it will be moved to
    returned_and_refunded
    """
    return_order_lines = [data for data in order_lines if not data.replace]
    return_fulfillment_lines = [data for data in fulfillment_lines if not data.replace]

    shipping_refund_amount = __get_shipping_refund_amount(
        refund_shipping_costs, amount, order.shipping_price_gross_amount
    )
    total_refund_amount = Decimal("0")
    with traced_atomic_transaction():
        if refund and payment:
            # FIXME this line is temporary and is for compatability
            #  with the new changes of the _process_refund().
            #  It should be refactored in this issue SALEOR-3670
            payments = [OrderPaymentAction(payment, amount)]
            total_refund_amount = _process_refund(
                user=user,
                app=app,
                order=order,
                payments=payments,
                order_lines_to_refund=return_order_lines,
                fulfillment_lines_to_refund=return_fulfillment_lines,
                amount=amount,
                refund_shipping_costs=refund_shipping_costs,
                manager=manager,
            )

        replace_order_lines = [data for data in order_lines if data.replace]
        replace_fulfillment_lines = [data for data in fulfillment_lines if data.replace]

        replace_fulfillment, new_order = None, None
        if replace_order_lines or replace_fulfillment_lines:
            replace_fulfillment, new_order = process_replace(
                user=user,
                app=app,
                order=order,
                order_lines=replace_order_lines,
                fulfillment_lines=replace_fulfillment_lines,
                manager=manager,
            )
        return_fulfillment = create_return_fulfillment(
            user=user,
            app=app,
            order=order,
            order_lines=return_order_lines,
            fulfillment_lines=return_fulfillment_lines,
            total_refund_amount=total_refund_amount,
            shipping_refund_amount=shipping_refund_amount,
            manager=manager,
        )
        Fulfillment.objects.filter(
            order=order, lines=None, status=FulfillmentStatus.FULFILLED
        ).delete()

        transaction.on_commit(lambda: manager.order_updated(order))
    return return_fulfillment, replace_fulfillment, new_order


def _calculate_refund_amount(
    return_order_lines: List[OrderLineData],
    return_fulfillment_lines: List[FulfillmentLineData],
    lines_to_refund: Dict[OrderLineIDType, Tuple[QuantityType, OrderLine]],
) -> Decimal:
    refund_amount = Decimal(0)
    for line_data in return_order_lines:
        refund_amount += line_data.quantity * line_data.line.unit_price_gross_amount
        lines_to_refund[line_data.line.id] = (line_data.quantity, line_data.line)

    if not return_fulfillment_lines:
        return refund_amount

    order_lines_with_fulfillment = OrderLine.objects.in_bulk(
        [line_data.line.order_line_id for line_data in return_fulfillment_lines]
    )
    for line_data in return_fulfillment_lines:
        # skip lines which were already refunded
        if line_data.line.fulfillment.status == FulfillmentStatus.REFUNDED:
            continue
        order_line = order_lines_with_fulfillment[line_data.line.order_line_id]
        refund_amount += line_data.quantity * order_line.unit_price_gross_amount

        data_from_all_refunded_lines = lines_to_refund.get(order_line.id)
        if data_from_all_refunded_lines:
            quantity, line = data_from_all_refunded_lines
            quantity += line_data.quantity
            lines_to_refund[order_line.id] = (quantity, line)
        else:
            lines_to_refund[order_line.id] = (line_data.quantity, order_line)
    return refund_amount


@transaction_with_commit_on_errors()
def _process_refund(
    user: Optional["User"],
    app: Optional["App"],
    order: "Order",
    payments: List[OrderPaymentAction],
    order_lines_to_refund: List[OrderLineData],
    fulfillment_lines_to_refund: List[FulfillmentLineData],
    amount: Decimal,
    refund_shipping_costs: bool,
    manager: "PluginsManager",
):
    lines_to_refund: Dict[OrderLineIDType, Tuple[QuantityType, OrderLine]] = dict()
    refund_amount = _calculate_refund_amount(
        order_lines_to_refund, fulfillment_lines_to_refund, lines_to_refund
    )

    # Happens when neither payments_to_refund nor amount_to_refund were specified.
    if amount == 0:
        amount = refund_amount
        # we take into consideration the shipping costs only when amount is not
        # provided.
        if refund_shipping_costs:
            amount += order.shipping_price_gross_amount
        # At this point there can be only one payment.
        payments[0].amount = min(payments[0].payment.captured_amount, amount)
    if amount > 0:
        for item in payments:
            try_refund(
                order=order,
                user=user,
                app=app,
                payment=item.payment,
                manager=manager,
                channel_slug=order.channel.slug,
                amount=item.amount,
            )

            transaction.on_commit(
                lambda: events.payment_refunded_event(
                    order=order,
                    user=user,
                    app=app,
                    amount=item.amount,  # type: ignore
                    payment=item.payment,
                )
            )

        transaction.on_commit(
            lambda: send_order_refunded_confirmation(
                order, user, app, payments, order.currency, manager  # type: ignore
            )
        )

    transaction.on_commit(
        lambda: fulfillment_refunded_event(
            order=order,
            user=user,
            app=app,
            refunded_lines=list(lines_to_refund.values()),
            amount=amount,  # type: ignore
            shipping_costs_included=refund_shipping_costs,
        )
    )
    return amount<|MERGE_RESOLUTION|>--- conflicted
+++ resolved
@@ -7,17 +7,18 @@
 from django.contrib.sites.models import Site
 from django.db import transaction
 
-<<<<<<< HEAD
-from saleor.order.interface import OrderPaymentAction
-
-=======
->>>>>>> 07d96a47
 from ..account.models import User
 from ..core import analytics
 from ..core.exceptions import AllocationError, InsufficientStock, InsufficientStockData
 from ..core.tracing import traced_atomic_transaction
 from ..core.transactions import transaction_with_commit_on_errors
-from ..payment import ChargeStatus, CustomPaymentChoices, TransactionKind
+from ..payment import (
+    ChargeStatus,
+    CustomPaymentChoices,
+    PaymentError,
+    TransactionKind,
+    gateway,
+)
 from ..payment.actions import try_refund
 from ..payment.models import Payment, Transaction
 from ..payment.utils import create_payment
@@ -37,7 +38,6 @@
     events,
     utils,
 )
-from .capture_payment import capture_payments
 from .events import (
     draft_order_created_from_replace_event,
     fulfillment_refunded_event,
@@ -45,12 +45,8 @@
     order_replacement_created,
     order_returned_event,
 )
-<<<<<<< HEAD
+from .interface import OrderPaymentAction
 from .models import Fulfillment, FulfillmentLine, Order, OrderEvent, OrderLine
-=======
-from .interface import OrderPaymentAction
-from .models import Fulfillment, FulfillmentLine, Order, OrderLine
->>>>>>> 07d96a47
 from .notifications import (
     send_fulfillment_confirmation_to_customer,
     send_order_canceled_confirmation,
@@ -58,8 +54,8 @@
     send_order_refunded_confirmation,
     send_payment_confirmation,
 )
-from .payment_actions import capture_payments, void_payments
 from .utils import (
+    get_active_payments,
     get_authorized_payments,
     get_captured_payments,
     order_line_needs_automatic_fulfillment,
@@ -89,59 +85,20 @@
 ):
     events.order_created_event(order=order, user=user, app=app, from_draft=from_draft)
     manager.order_created(order)
-<<<<<<< HEAD
-    payments = get_active_payments(order)
-    if payments:
-        authorized_payments = [
-            p for p in payments if p.charge_status == ChargeStatus.AUTHORIZED
-        ]
-        if authorized_payments:
-            order_authorized(
-                order=order,
-                user=user,
-                app=app,
-                payment_actions=[
-                    OrderPaymentAction(
-                        amount=payment.captured_amount,
-                        payment=payment,
-                    )
-                    for payment in authorized_payments
-                ],
-                manager=manager,
-            )
-
-        captured_payments = [
-            p
-            for p in payments
-            if p.charge_status
-            in [
-                ChargeStatus.FULLY_CHARGED,
-                ChargeStatus.PARTIALLY_CHARGED,
-            ]
-        ]
-        if captured_payments:
-            order_captured(
-                order=order,
-                user=user,
-                app=app,
-                payment_actions=[
-                    OrderPaymentAction(
-                        amount=payment.captured_amount,
-                        payment=payment,
-                    )
-                    for payment in captured_payments
-                ],
-                manager=manager,
-            )
-=======
+
     authorized_payments = get_authorized_payments(order)
     if authorized_payments:
         order_authorized(
             order=order,
             user=user,
             app=app,
-            amount=authorized_payments[0].total,
-            payment=authorized_payments[0],
+            payment_actions=[
+                OrderPaymentAction(
+                    amount=payment.captured_amount,
+                    payment=payment,
+                )
+                for payment in authorized_payments
+            ],
             manager=manager,
         )
 
@@ -160,20 +117,147 @@
             ],
             manager=manager,
         )
->>>>>>> 07d96a47
 
     site_settings = Site.objects.get_current().settings
     if site_settings.automatically_confirm_all_new_orders:
         order_confirmed(order, user, app, manager)
 
 
+def __capture_payment(
+    order: Order,
+    payment: Payment,
+    manager: "PluginsManager",
+    user: Optional[User],
+    app: Optional["App"],
+    to_pay: Decimal,
+) -> Tuple[Optional[Transaction], Optional[OrderEvent]]:
+    if payment and payment.can_capture():
+        amount = min(to_pay, payment.get_charge_amount())
+        try:
+            return (
+                gateway.capture(
+                    payment,
+                    manager,
+                    channel_slug=order.channel.slug,
+                    amount=amount,
+                ),
+                None,
+            )
+        except PaymentError as e:
+            return None, events.payment_capture_failed_event(
+                order=order, user=user, app=app, message=str(e), payment=payment
+            )
+
+    return None, None
+
+
 def _capture_payments(
+    order: Order,
+    manager: "PluginsManager",
+    user: Optional[User],
+    app: Optional["App"],
+    amount: Decimal = None,
+):
+    to_pay = amount or order.outstanding_balance.amount
+    payments_to_notify = []
+    failed_events = []
+
+    # We iterate over payments in the order in which they were created
+    authorized_payments = sorted(
+        get_authorized_payments(order),
+        key=lambda p: p.pk,
+    )
+    for payment in authorized_payments:
+        if to_pay > Decimal("0.00"):
+            transaction, event = __capture_payment(
+                order, payment, manager, user, app, to_pay
+            )
+            # Process only successful charges
+            if transaction and transaction.is_success:
+                to_pay -= transaction.amount
+                #  Confirm that we changed the status to capture. Some payments
+                #  can receive asynchronous webhooks with status updates
+                if transaction.kind == TransactionKind.CAPTURE:
+                    payments_to_notify.append(
+                        OrderPaymentAction(
+                            amount=transaction.amount,
+                            payment=payment,
+                        )
+                    )
+            elif event:
+                failed_events.append(event)
+
+        else:
+            break
+
+    return payments_to_notify, failed_events
+
+
+def __void_payment(
+    order: Order,
+    payment: Payment,
+    manager: "PluginsManager",
+    user: Optional[User],
+    app: Optional["App"],
+) -> Tuple[Optional[Transaction], Optional[OrderEvent]]:
+    if payment and payment.can_void():
+        try:
+            return (
+                gateway.void(
+                    payment,
+                    manager,
+                    channel_slug=order.channel.slug,
+                ),
+                None,
+            )
+        except PaymentError as e:
+            return None, events.payment_void_failed_event(
+                order=order, user=user, app=app, message=str(e), payment=payment
+            )
+
+    return None, None
+
+
+def _void_payments(
+    order: Order,
+    manager: "PluginsManager",
+    user: Optional[User],
+    app: Optional["App"],
+):
+    payments_to_notify = []
+    failed_events = []
+
+    # We iterate over payments in the order in which they were created
+    authorized_payments = sorted(
+        [p for p in get_active_payments(order) if p.is_authorized],
+        key=lambda p: p.pk,
+    )
+    for payment in authorized_payments:
+        transaction, event = __void_payment(order, payment, manager, user, app)
+        # Process only successful voids
+        if transaction and transaction.is_success:
+            #  Confirm that we changed the status to VOID. Some payments
+            #  can receive asynchronous webhooks with status updates
+            if transaction.kind == TransactionKind.VOID:
+                payments_to_notify.append(
+                    OrderPaymentAction(
+                        amount=transaction.amount,
+                        payment=payment,
+                    )
+                )
+        elif event:
+            failed_events.append(event)
+
+    return payments_to_notify, failed_events
+
+
+def capture_payments(
     order: "Order",
     user: "User",
     app: Optional["App"],
     manager: "PluginsManager",
 ) -> List[OrderEvent]:
-    payments_to_notify, failed_events = capture_payments(order, manager, user, app)
+    payments_to_notify, failed_events = _capture_payments(order, manager, user, app)
     order.refresh_from_db()
     if payments_to_notify:
         order_captured(
@@ -187,13 +271,13 @@
     return failed_events
 
 
-def _void_payments(
+def void_payments(
     order: "Order",
     user: "User",
     app: Optional["App"],
     manager: "PluginsManager",
 ) -> List[OrderEvent]:
-    payments_to_notify, failed_events = void_payments(order, manager, user, app)
+    payments_to_notify, failed_events = _void_payments(order, manager, user, app)
     order.refresh_from_db()
     if payments_to_notify:
         order_voided(
@@ -218,7 +302,7 @@
 
     Trigger event, capture, plugin hooks and optionally confirmation email.
     """
-    _capture_payments(order, user, app, manager)
+    capture_payments(order, user, app, manager)
     events.order_confirmed_event(order=order, user=user, app=app)
     manager.order_confirmed(order)
     if send_confirmation_email:
@@ -434,11 +518,7 @@
     payment_actions: List[OrderPaymentAction],
     manager: "PluginsManager",
 ):
-<<<<<<< HEAD
     for action in payment_actions:
-=======
-    for amount_and_payment in payment_actions:
->>>>>>> 07d96a47
         events.payment_captured_event(
             order=order,
             user=user,
