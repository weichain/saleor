--- conflicted
+++ resolved
@@ -132,11 +132,7 @@
         if app and app.id == root.app_id:
             app_id = root.app_id
         else:
-<<<<<<< HEAD
             requestor = load_requestor(info.context)
-=======
-            requestor = get_user_or_app_from_context(info.context)
->>>>>>> 42f9464c
             if requestor and requestor.has_perm(AppPermission.MANAGE_APPS):
                 app_id = root.app_id
 
@@ -359,11 +355,7 @@
     def __resolve_references(roots: List["App"], info):
         from .resolvers import resolve_apps
 
-<<<<<<< HEAD
         requestor = load_requestor(info.context)
-=======
-        requestor = get_user_or_app_from_context(info.context)
->>>>>>> 42f9464c
         if not requestor or not requestor.has_perm(AppPermission.MANAGE_APPS):
             qs = models.App.objects.none()
         else:
