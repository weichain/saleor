import os
import secrets
from enum import Enum
from itertools import chain
from typing import Iterable, List, Optional, Tuple, Union
from uuid import UUID

import graphene
from django.core.exceptions import (
    NON_FIELD_ERRORS,
    ImproperlyConfigured,
    ValidationError,
)
from django.core.files.storage import default_storage
from django.db.models import Q
from django.db.models.fields.files import FileField
from graphene import ObjectType
from graphene.types.mutation import MutationOptions
from graphql.error import GraphQLError

from ...core.error_codes import MetadataErrorCode
from ...core.exceptions import PermissionDenied
from ...core.permissions import (
    AuthorizationFilters,
    message_one_of_permissions_required,
    one_of_permissions_or_auth_filter_required,
)
from ...core.utils.events import call_event
from ..meta.permissions import PRIVATE_META_PERMISSION_MAP, PUBLIC_META_PERMISSION_MAP
from ..payment.utils import metadata_contains_empty_key
from ..plugins.dataloaders import load_plugin_manager
from ..utils import get_nodes, resolve_global_ids_to_primary_keys
from .context import set_mutation_flag_in_context, setup_context_user
from .descriptions import DEPRECATED_IN_3X_FIELD
from .types import (
    TYPES_WITH_DOUBLE_ID_AVAILABLE,
    File,
    NonNullList,
    Upload,
    UploadError,
)
from .utils import from_global_id_or_error, snake_to_camel_case
from .utils.error_codes import get_error_code_from_error


def get_model_name(model):
    """Return name of the model with first letter lowercase."""
    model_name = model.__name__
    return model_name[:1].lower() + model_name[1:]


def get_error_fields(error_type_class, error_type_field, deprecation_reason=None):
    error_field = graphene.Field(
        NonNullList(
            error_type_class,
            description="List of errors that occurred executing the mutation.",
        ),
        default_value=[],
        required=True,
    )
    if deprecation_reason is not None:
        error_field.deprecation_reason = deprecation_reason
    return {error_type_field: error_field}


def validation_error_to_error_type(
    validation_error: ValidationError, error_type_class
) -> list:
    """Convert a ValidationError into a list of Error types."""
    err_list = []
    error_class_fields = set(error_type_class._meta.fields.keys())
    if hasattr(validation_error, "error_dict"):
        # convert field errors
        for field_label, field_errors in validation_error.error_dict.items():
            field = (
                None
                if field_label == NON_FIELD_ERRORS
                else snake_to_camel_case(field_label)
            )
            for err in field_errors:
                error = error_type_class(
                    field=field,
                    message=err.messages[0],
                    code=get_error_code_from_error(err),
                )
                attach_error_params(error, err.params, error_class_fields)
                err_list.append(error)
    else:
        # convert non-field errors
        for err in validation_error.error_list:
            error = error_type_class(
                message=err.messages[0],
                code=get_error_code_from_error(err),
            )
            attach_error_params(error, err.params, error_class_fields)
            err_list.append(error)
    return err_list


def attach_error_params(error, params: Optional[dict], error_class_fields: set):
    if not params:
        return {}
    # If some of the params key overlap with error class fields
    # attach param value to the error
    error_fields_in_params = set(params.keys()) & error_class_fields
    for error_field in error_fields_in_params:
        setattr(error, error_field, params[error_field])


class ModelMutationOptions(MutationOptions):
    exclude = None
    model = None
    object_type = None
    return_field_name = None


class BaseMutation(graphene.Mutation):
    class Meta:
        abstract = True

    @classmethod
    def _validate_permissions(cls, permissions):
        if not permissions:
            return
        if not isinstance(permissions, tuple):
            raise ImproperlyConfigured(
                f"Permissions should be a tuple in Meta class: {permissions}"
            )
        for p in permissions:
            if not isinstance(p, Enum):
                raise ImproperlyConfigured(f"Permission should be an enum: {p}.")

    @classmethod
    def __init_subclass_with_meta__(
        cls,
        auto_permission_message=True,
        description=None,
        permissions: Tuple = None,
        _meta=None,
        error_type_class=None,
        error_type_field=None,
        errors_mapping=None,
        support_meta_field=False,
        support_private_meta_field=False,
        **options,
    ):
        if not _meta:
            _meta = MutationOptions(cls)

        if not description:
            raise ImproperlyConfigured("No description provided in Meta")

        if not error_type_class:
            raise ImproperlyConfigured("No error_type_class provided in Meta.")

        cls._validate_permissions(permissions)

        _meta.auto_permission_message = auto_permission_message
        _meta.permissions = permissions
        _meta.error_type_class = error_type_class
        _meta.error_type_field = error_type_field
        _meta.errors_mapping = errors_mapping
        _meta.support_meta_field = support_meta_field
        _meta.support_private_meta_field = support_private_meta_field

        if permissions and auto_permission_message:
            permissions_msg = message_one_of_permissions_required(permissions)
            description = f"{description} {permissions_msg}"

        super().__init_subclass_with_meta__(
            description=description, _meta=_meta, **options
        )

        if error_type_field:
            deprecated_msg = f"{DEPRECATED_IN_3X_FIELD} Use `errors` field instead."
            cls._meta.fields.update(
                get_error_fields(
                    error_type_class,
                    error_type_field,
                    deprecated_msg,
                )
            )
        cls._meta.fields.update(get_error_fields(error_type_class, "errors"))

    @classmethod
    def _update_mutation_arguments_and_fields(cls, arguments, fields):
        cls._meta.arguments.update(arguments)
        cls._meta.fields.update(fields)

    @classmethod
    def _get_node_by_pk(
        cls, info, graphene_type: ObjectType, pk: Union[int, str], qs=None
    ):
        """Attempt to resolve a node from the given internal ID.

        Whether by using the provided query set object or by calling type's get_node().
        """
        if qs is not None:
            lookup = Q(pk=pk)
            if pk is not None and str(graphene_type) in TYPES_WITH_DOUBLE_ID_AVAILABLE:
                # This is temporary solution that allows fetching objects with use of
                # new and old id.
                try:
                    UUID(str(pk))
                except ValueError:
                    lookup = (
                        Q(number=pk) & Q(use_old_id=True)
                        if str(graphene_type) == "Order"
                        else Q(old_id=pk) & Q(old_id__isnull=False)
                    )
            return qs.filter(lookup).first()
        get_node = getattr(graphene_type, "get_node", None)
        if get_node:
            return get_node(info, pk)
        return None

    @classmethod
    def get_global_id_or_error(
        cls, id: str, only_type: Union[ObjectType, str] = None, field: str = "id"
    ):
        try:
            _object_type, pk = from_global_id_or_error(id, only_type, raise_error=True)
        except GraphQLError as e:
            raise ValidationError(
                {field: ValidationError(str(e), code="graphql_error")}
            )
        return pk

    @classmethod
    def get_node_or_error(
        cls, info, node_id, field="id", only_type=None, qs=None, code="not_found"
    ):
        if not node_id:
            return None

        try:
            object_type, pk = from_global_id_or_error(
                node_id, only_type, raise_error=True
            )

            if isinstance(object_type, str):
                object_type = info.schema.get_type(object_type).graphene_type

            node = cls._get_node_by_pk(info, graphene_type=object_type, pk=pk, qs=qs)
        except (AssertionError, GraphQLError) as e:
            raise ValidationError(
                {field: ValidationError(str(e), code="graphql_error")}
            )
        else:
            if node is None:
                raise ValidationError(
                    {
                        field: ValidationError(
                            "Couldn't resolve to a node: %s" % node_id, code=code
                        )
                    }
                )
        return node

    @classmethod
    def get_global_ids_or_error(
        cls,
        ids: Iterable[str],
        only_type: Union[ObjectType, str] = None,
        field: str = "ids",
    ):
        try:
            _nodes_type, pks = resolve_global_ids_to_primary_keys(
                ids, only_type, raise_error=True
            )
        except GraphQLError as e:
            raise ValidationError(
                {field: ValidationError(str(e), code="graphql_error")}
            )
        return pks

    @classmethod
    def get_nodes_or_error(cls, ids, field, only_type=None, qs=None, schema=None):
        try:
            instances = get_nodes(ids, only_type, qs=qs, schema=schema)
        except GraphQLError as e:
            raise ValidationError(
                {field: ValidationError(str(e), code="graphql_error")}
            )
        return instances

    @staticmethod
    def remap_error_fields(validation_error, field_map):
        """Rename validation_error fields according to provided field_map.

        Skips renaming fields from field_map that are not on validation_error.
        """
        for old_field, new_field in field_map.items():
            try:
                validation_error.error_dict[
                    new_field
                ] = validation_error.error_dict.pop(old_field)
            except KeyError:
                pass

    @classmethod
    def clean_instance(cls, info, instance):
        """Clean the instance that was created using the input data.

        Once an instance is created, this method runs `full_clean()` to perform
        model validation.
        """
        try:
            instance.full_clean()
        except ValidationError as error:
            if hasattr(cls._meta, "exclude"):
                # Ignore validation errors for fields that are specified as
                # excluded.
                new_error_dict = {}
                for field, errors in error.error_dict.items():
                    if field not in cls._meta.exclude:
                        new_error_dict[field] = errors
                error.error_dict = new_error_dict

            if cls._meta.errors_mapping:
                cls.remap_error_fields(error, cls._meta.errors_mapping)

            if error.error_dict:
                raise error

    @classmethod
    def construct_instance(cls, instance, cleaned_data):
        """Fill instance fields with cleaned data.

        The `instance` argument is either an empty instance of a already
        existing one which was fetched from the database. `cleaned_data` is
        data to be set in instance fields. Returns `instance` with filled
        fields, but not saved to the database.
        """
        from django.db import models

        opts = instance._meta

        for f in opts.fields:
            if any(
                [
                    not f.editable,
                    isinstance(f, models.AutoField),
                    f.name not in cleaned_data,
                ]
            ):
                continue
            data = cleaned_data[f.name]
            if data is None:
                # We want to reset the file field value when None was passed
                # in the input, but `FileField.save_form_data` ignores None
                # values. In that case we manually pass False which clears
                # the file.
                if isinstance(f, FileField):
                    data = False
                if not f.null:
                    data = f._get_default()
            f.save_form_data(instance, data)
        return instance

    @classmethod
    def check_permissions(cls, context, permissions=None):
        """Determine whether user or app has rights to perform this mutation.

        Default implementation assumes that account is allowed to perform any
        mutation. By overriding this method or defining required permissions
        in the meta-class, you can restrict access to it.

        The `context` parameter is the Context instance associated with the request.
        """
        all_permissions = permissions or cls._meta.permissions
        if not all_permissions:
            return True

        return one_of_permissions_or_auth_filter_required(context, all_permissions)

    @classmethod
    def mutate(cls, root, info, **data):
        set_mutation_flag_in_context(info.context)
        setup_context_user(info.context)

        if not cls.check_permissions(info.context):
            raise PermissionDenied(permissions=cls._meta.permissions)
        manager = load_plugin_manager(info.context)
        result = manager.perform_mutation(
            mutation_cls=cls, root=root, info=info, data=data
        )
        if result is not None:
            return result

        try:
            response = cls.perform_mutation(root, info, **data)
            if response.errors is None:
                response.errors = []
            return response
        except ValidationError as e:
            return cls.handle_errors(e)

    @classmethod
    def perform_mutation(cls, _root, _info, **data):
        pass

    @classmethod
    def handle_errors(cls, error: ValidationError, **extra):
        error_list = validation_error_to_error_type(error, cls._meta.error_type_class)
        return cls.handle_typed_errors(error_list, **extra)

    @classmethod
    def handle_typed_errors(cls, errors: list, **extra):
        """Return class instance with errors."""
        if cls._meta.error_type_field is not None:
            extra.update({cls._meta.error_type_field: errors})
        return cls(errors=errors, **extra)

    @staticmethod
    def call_event(func_obj, *func_args):
        return call_event(func_obj, *func_args)

    @classmethod
    def update_metadata(cls, instance, meta_data_list: List, is_private: bool = False):
        if is_private:
            instance.store_value_in_private_metadata(
                {data.key: data.value for data in meta_data_list}
            )
        else:
            instance.store_value_in_metadata(
                {data.key: data.value for data in meta_data_list}
            )

    @classmethod
    def validate_metadata_keys(cls, metadata_list: List[dict]):
        if metadata_contains_empty_key(metadata_list):
            raise ValidationError(
                {
                    "input": ValidationError(
                        "Metadata key cannot be empty.",
                        code=MetadataErrorCode.REQUIRED.value,
                    )
                }
            )

    @classmethod
    def validate_and_update_metadata(
        cls, instance, metadata_list, private_metadata_list
    ):
        if cls._meta.support_meta_field and metadata_list is not None:
            cls.validate_metadata_keys(metadata_list)
            cls.update_metadata(instance, metadata_list)
        if cls._meta.support_private_meta_field and private_metadata_list is not None:
            cls.validate_metadata_keys(private_metadata_list)
            cls.update_metadata(instance, private_metadata_list, is_private=True)

    @classmethod
    def check_metadata_permissions(cls, info, object_id, private=False):
        type_name, db_id = graphene.Node.from_global_id(object_id)

        if private:
            meta_permission = PRIVATE_META_PERMISSION_MAP.get(type_name)
        else:
            meta_permission = PUBLIC_META_PERMISSION_MAP.get(type_name)

        if not meta_permission:
            raise NotImplementedError(
                f"Couldn't resolve permission to item type: {type_name}. "
            )


class ModelMutation(BaseMutation):
    class Meta:
        abstract = True

    @classmethod
    def __init_subclass_with_meta__(
        cls,
        arguments=None,
        model=None,
        exclude=None,
        return_field_name=None,
        object_type=None,
        _meta=None,
        **options,
    ):
        if not model:
            raise ImproperlyConfigured("model is required for ModelMutation")
        if not _meta:
            _meta = ModelMutationOptions(cls)

        if exclude is None:
            exclude = []

        if not return_field_name:
            return_field_name = get_model_name(model)
        if arguments is None:
            arguments = {}

        _meta.model = model
        _meta.object_type = object_type
        _meta.return_field_name = return_field_name
        _meta.exclude = exclude
        super().__init_subclass_with_meta__(_meta=_meta, **options)

        model_type = cls.get_type_for_model()
        if not model_type:
            raise ImproperlyConfigured(
                f"GraphQL type for model {cls._meta.model.__name__} could not be "
                f"resolved for {cls.__name__}"
            )
        fields = {return_field_name: graphene.Field(model_type)}

        cls._update_mutation_arguments_and_fields(arguments=arguments, fields=fields)

    @classmethod
    def clean_input(cls, info, instance, data, input_cls=None):
        """Clean input data received from mutation arguments.

        Fields containing IDs or lists of IDs are automatically resolved into
        model instances. `instance` argument is the model instance the mutation
        is operating on (before setting the input data). `input` is raw input
        data the mutation receives.

        Override this method to provide custom transformations of incoming
        data.
        """

        def is_list_of_ids(field):
            if isinstance(field.type, graphene.List):
                of_type = field.type.of_type
                if isinstance(of_type, graphene.NonNull):
                    of_type = of_type.of_type
                return of_type == graphene.ID
            return False

        def is_id_field(field):
            return (
                field.type == graphene.ID
                or isinstance(field.type, graphene.NonNull)
                and field.type.of_type == graphene.ID
            )

        def is_upload_field(field):
            if hasattr(field.type, "of_type"):
                return field.type.of_type == Upload
            return field.type == Upload

        if not input_cls:
            input_cls = getattr(cls.Arguments, "input")
        cleaned_input = {}

        for field_name, field_item in input_cls._meta.fields.items():
            if field_name in data:
                value = data[field_name]

                # handle list of IDs field
                if value is not None and is_list_of_ids(field_item):
                    instances = (
                        cls.get_nodes_or_error(value, field_name, schema=info.schema)
                        if value
                        else []
                    )
                    cleaned_input[field_name] = instances

                # handle ID field
                elif value is not None and is_id_field(field_item):
                    instance = cls.get_node_or_error(info, value, field_name)
                    cleaned_input[field_name] = instance

                # handle uploaded files
                elif value is not None and is_upload_field(field_item):
                    value = info.context.FILES.get(value)
                    cleaned_input[field_name] = value

                # handle other fields
                else:
                    cleaned_input[field_name] = value
        return cleaned_input

    @classmethod
    def _save_m2m(cls, info, instance, cleaned_data):
        opts = instance._meta
        for f in chain(opts.many_to_many, opts.private_fields):
            if not hasattr(f, "save_form_data"):
                continue
            if f.name in cleaned_data and cleaned_data[f.name] is not None:
                f.save_form_data(instance, cleaned_data[f.name])

    @classmethod
    def success_response(cls, instance):
        """Return a success response."""
        return cls(**{cls._meta.return_field_name: instance, "errors": []})

    @classmethod
    def save(cls, info, instance, cleaned_input):
        instance.save()

    @classmethod
    def get_type_for_model(cls):
        if not cls._meta.object_type:
            raise ImproperlyConfigured(
                f"Either GraphQL type for model {cls._meta.model.__name__} needs to be "
                f"specified on object_type option or {cls.__name__} needs to define "
                "custom get_type_for_model() method."
            )

        return cls._meta.object_type

    @classmethod
    def get_instance(cls, info, **data):
        """Retrieve an instance from the supplied global id.

        The expected graphene type can be lazy (str).
        """
        object_id = data.get("id")
        qs = data.get("qs")
        if object_id:
            model_type = cls.get_type_for_model()
            instance = cls.get_node_or_error(
                info, object_id, only_type=model_type, qs=qs
            )
        else:
            instance = cls._meta.model()
        return instance

    @classmethod
    def post_save_action(cls, info, instance, cleaned_input):
        """Perform an action after saving an object and its m2m."""
        pass

    @classmethod
    def perform_mutation(cls, _root, info, **data):
        """Perform model mutation.

        Depending on the input data, `mutate` either creates a new instance or
        updates an existing one. If `id` argument is present, it is assumed
        that this is an "update" mutation. Otherwise, a new instance is
        created based on the model associated with this mutation.
        """
        instance = cls.get_instance(info, **data)
        data = data.get("input")
        cleaned_input = cls.clean_input(info, instance, data)
        metadata_list = cleaned_input.pop("metadata", None)
        private_metadata_list = cleaned_input.pop("private_metadata", None)
        instance = cls.construct_instance(instance, cleaned_input)

        cls.validate_and_update_metadata(instance, metadata_list, private_metadata_list)
        cls.clean_instance(info, instance)
        cls.save(info, instance, cleaned_input)
        cls._save_m2m(info, instance, cleaned_input)
        cls.post_save_action(info, instance, cleaned_input)
        return cls.success_response(instance)


class ModelDeleteMutation(ModelMutation):
    class Meta:
        abstract = True

    @classmethod
    def clean_instance(cls, info, instance):
        """Perform additional logic before deleting the model instance.

        Override this method to raise custom validation error and abort
        the deletion process.
        """

    @classmethod
    def perform_mutation(cls, _root, info, **data):
        """Perform a mutation that deletes a model instance."""
        node_id = data.get("id")
        model_type = cls.get_type_for_model()
        instance = cls.get_node_or_error(info, node_id, only_type=model_type)

        if instance:
            cls.clean_instance(info, instance)

        db_id = instance.id
        instance.delete()

        # After the instance is deleted, set its ID to the original database's
        # ID so that the success response contains ID of the deleted object.
        instance.id = db_id
        cls.post_save_action(info, instance, None)
        return cls.success_response(instance)


class BaseBulkMutation(BaseMutation):
    count = graphene.Int(
        required=True, description="Returns how many objects were affected."
    )

    class Meta:
        abstract = True

    @classmethod
    def __init_subclass_with_meta__(
        cls, model=None, object_type=None, _meta=None, **kwargs
    ):
        if not model:
            raise ImproperlyConfigured("model is required for bulk mutation")
        if not _meta:
            _meta = ModelMutationOptions(cls)
        _meta.model = model
        _meta.object_type = object_type

        super().__init_subclass_with_meta__(_meta=_meta, **kwargs)

    @classmethod
    def get_type_for_model(cls):
        if not cls._meta.object_type:
            raise ImproperlyConfigured(
                f"Either GraphQL type for model {cls._meta.model.__name__} needs to be "
                f"specified on object_type option or {cls.__name__} needs to define "
                "custom get_type_for_model() method."
            )

        return cls._meta.object_type

    @classmethod
    def clean_instance(cls, info, instance):
        """Perform additional logic.

        Override this method to raise custom validation error and prevent
        bulk action on the instance.
        """

    @classmethod
    def bulk_action(cls, info, queryset, **kwargs):
        """Implement action performed on queryset."""
        raise NotImplementedError

    @classmethod
    def perform_mutation(cls, _root, info, ids, **data):
        """Perform a mutation that deletes a list of model instances."""
        clean_instance_ids, errors = [], {}
        # Allow to pass empty list for dummy mutation
        if not ids:
            return 0, errors
        instance_model = cls._meta.model
        model_type = cls.get_type_for_model()
        if not model_type:
            raise ImproperlyConfigured(
                f"GraphQL type for model {cls._meta.model.__name__} could not be "
                f"resolved for {cls.__name__}"
            )

        try:
            instances = cls.get_nodes_or_error(
                ids, "id", model_type, schema=info.schema
            )
        except ValidationError as error:
            return 0, error
        for instance, node_id in zip(instances, ids):
            instance_errors = []

            # catch individual validation errors to raise them later as
            # a single error
            try:
                cls.clean_instance(info, instance)
            except ValidationError as e:
                msg = ". ".join(e.messages)
                instance_errors.append(msg)

            if not instance_errors:
                clean_instance_ids.append(instance.pk)
            else:
                instance_errors_msg = ". ".join(instance_errors)
                ValidationError({node_id: instance_errors_msg}).update_error_dict(
                    errors
                )

        if errors:
            errors = ValidationError(errors)
        count = len(clean_instance_ids)
        if count:
            qs = instance_model.objects.filter(pk__in=clean_instance_ids)
            cls.bulk_action(info=info, queryset=qs, **data)
        return count, errors

    @classmethod
    def mutate(cls, root, info, **data):
        set_mutation_flag_in_context(info.context)
<<<<<<< HEAD
=======
        setup_context_user(info.context)
>>>>>>> 42f9464c

        if not cls.check_permissions(info.context):
            raise PermissionDenied(permissions=cls._meta.permissions)
        manager = load_plugin_manager(info.context)
        result = manager.perform_mutation(
            mutation_cls=cls, root=root, info=info, data=data
        )
        if result is not None:
            return result

        count, errors = cls.perform_mutation(root, info, **data)
        if errors:
            return cls.handle_errors(errors, count=count)

        return cls(errors=errors, count=count)


class ModelBulkDeleteMutation(BaseBulkMutation):
    class Meta:
        abstract = True

    @classmethod
    def bulk_action(cls, info, queryset):
        queryset.delete()


class FileUpload(BaseMutation):
    uploaded_file = graphene.Field(File)

    class Arguments:
        file = Upload(
            required=True, description="Represents a file in a multipart request."
        )

    class Meta:
        description = (
            "Upload a file. This mutation must be sent as a `multipart` "
            "request. More detailed specs of the upload format can be found here: "
            "https://github.com/jaydenseric/graphql-multipart-request-spec"
        )
        error_type_class = UploadError
        error_type_field = "upload_errors"
        permissions = (
            AuthorizationFilters.AUTHENTICATED_APP,
            AuthorizationFilters.AUTHENTICATED_STAFF_USER,
        )

    @classmethod
    def perform_mutation(cls, _root, info, **data):
        file_data = info.context.FILES.get(data["file"])

        # add unique text fragment to the file name to prevent file overriding
        file_name, format = os.path.splitext(file_data._name)
        hash = secrets.token_hex(nbytes=4)
        new_name = f"file_upload/{file_name}_{hash}{format}"

        path = default_storage.save(new_name, file_data.file)

        return FileUpload(
            uploaded_file=File(url=path, content_type=file_data.content_type)
        )<|MERGE_RESOLUTION|>--- conflicted
+++ resolved
@@ -377,7 +377,7 @@
     @classmethod
     def mutate(cls, root, info, **data):
         set_mutation_flag_in_context(info.context)
-        setup_context_user(info.context)
+        setup_context_user(info.context)  # TODO DEKOZA: missed this!
 
         if not cls.check_permissions(info.context):
             raise PermissionDenied(permissions=cls._meta.permissions)
@@ -777,10 +777,7 @@
     @classmethod
     def mutate(cls, root, info, **data):
         set_mutation_flag_in_context(info.context)
-<<<<<<< HEAD
-=======
-        setup_context_user(info.context)
->>>>>>> 42f9464c
+        setup_context_user(info.context)  # TODO DEKOZA: missed this!
 
         if not cls.check_permissions(info.context):
             raise PermissionDenied(permissions=cls._meta.permissions)
