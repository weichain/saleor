--- conflicted
+++ resolved
@@ -32,11 +32,8 @@
     ADDED_IN_36,
     ADDED_IN_37,
     ADDED_IN_38,
-<<<<<<< HEAD
     ADDED_IN_39,
-=======
     ADDED_IN_310,
->>>>>>> df46b0f7
     PREVIEW_FEATURE,
 )
 from ..core.scalars import PositiveDecimal
@@ -1461,11 +1458,7 @@
         return None
 
 
-<<<<<<< HEAD
-class TransactionActionBase(ObjectType):
-=======
-class TransactionActionRequest(SubscriptionObjectType):
->>>>>>> df46b0f7
+class TransactionActionBase(AbstractType):
     transaction = graphene.Field(
         TransactionItem,
         description="Look up a transaction.",
@@ -1476,19 +1469,6 @@
         description="Requested action data.",
     )
 
-<<<<<<< HEAD
-=======
-    class Meta:
-        root_type = None
-        enable_dry_run = False
-        interfaces = (Event,)
-        description = (
-            "Event sent when transaction action is requested."
-            + ADDED_IN_34
-            + PREVIEW_FEATURE
-        )
-
->>>>>>> df46b0f7
     @staticmethod
     def resolve_transaction(root, _info: ResolveInfo):
         _, transaction_action_data = root
@@ -1502,9 +1482,10 @@
         return transaction_action_data
 
 
-<<<<<<< HEAD
-class TransactionActionRequest(TransactionActionBase):
-    class Meta:
+class TransactionActionRequest(TransactionActionBase, SubscriptionObjectType):
+    class Meta:
+        root_type = None
+        enable_dry_run = False
         interfaces = (Event,)
         description = (
             "Event sent when transaction action is requested."
@@ -1515,9 +1496,11 @@
         )
 
 
-class TransactionChargeRequested(TransactionActionBase):
-    class Meta:
-        interfaces = (Event,)
+class TransactionChargeRequested(TransactionActionBase, SubscriptionObjectType):
+    class Meta:
+        interfaces = (Event,)
+        root_type = None
+        enable_dry_run = False
         description = (
             "Event sent when transaction charge is requested."
             + ADDED_IN_39
@@ -1525,9 +1508,11 @@
         )
 
 
-class TransactionRefundRequested(TransactionActionBase):
-    class Meta:
-        interfaces = (Event,)
+class TransactionRefundRequested(TransactionActionBase, SubscriptionObjectType):
+    class Meta:
+        interfaces = (Event,)
+        root_type = None
+        enable_dry_run = False
         description = (
             "Event sent when transaction refund is requested."
             + ADDED_IN_39
@@ -1535,9 +1520,11 @@
         )
 
 
-class TransactionCancelationRequested(TransactionActionBase):
-    class Meta:
-        interfaces = (Event,)
+class TransactionCancelationRequested(TransactionActionBase, SubscriptionObjectType):
+    class Meta:
+        interfaces = (Event,)
+        root_type = None
+        enable_dry_run = False
         description = (
             "Event sent when transaction cancelation is requested."
             + ADDED_IN_39
@@ -1545,10 +1532,7 @@
         )
 
 
-class TransactionItemMetadataUpdated(ObjectType):
-=======
 class TransactionItemMetadataUpdated(SubscriptionObjectType):
->>>>>>> df46b0f7
     transaction = graphene.Field(
         TransactionItem,
         description="Look up a transaction." + PREVIEW_FEATURE,
@@ -1779,12 +1763,8 @@
             + PREVIEW_FEATURE
         )
 
-<<<<<<< HEAD
-    @staticmethod
-    def resolve_tax_base(root, info):
-=======
+    @staticmethod
     def resolve_tax_base(root, _info: ResolveInfo):
->>>>>>> df46b0f7
         _, tax_base = root
         return tax_base
 
