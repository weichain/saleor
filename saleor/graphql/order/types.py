--- conflicted
+++ resolved
@@ -10,6 +10,7 @@
 from promise import Promise
 
 from ...account.models import Address
+from ...account.models import User as UserModel
 from ...checkout.utils import get_external_shipping_id
 from ...core.anonymize import obfuscate_address, obfuscate_email
 from ...core.permissions import (
@@ -22,11 +23,7 @@
     has_one_of_permissions,
 )
 from ...core.prices import quantize_price
-<<<<<<< HEAD
 from ...core.taxes import zero_money
-from ...core.tracing import traced_resolver
-=======
->>>>>>> df46b0f7
 from ...discount import OrderDiscountType
 from ...graphql.checkout.types import DeliveryMethod
 from ...graphql.utils import get_user_or_app_from_context
@@ -206,8 +203,10 @@
 
     @staticmethod
     def resolve_user(root: models.OrderGrantedRefund, info):
-        def _resolve_user(event_user):
+        def _resolve_user(event_user: UserModel):
             requester = get_user_or_app_from_context(info.context)
+            if not requester:
+                return None
             if (
                 requester == event_user
                 or requester.has_perm(AccountPermissions.MANAGE_USERS)
